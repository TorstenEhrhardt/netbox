--- conflicted
+++ resolved
@@ -1,14 +1,12 @@
 # v2.6.12 (FUTURE)
 
-<<<<<<< HEAD
+## Enhancements
+
+* [#3187](https://github.com/netbox-community/netbox/issues/3187) - Add rack selection field to rack elevations
+
 ## Bug Fixes
 
 * [#3589](https://github.com/netbox-community/netbox/issues/3589) - Fix validation on tagged VLANs of an interface
-=======
-## Enhancements
-
-* [#3187](https://github.com/netbox-community/netbox/issues/3187) - Add rack selection field to rack elevations
->>>>>>> d4df965f
 
 ---
 
