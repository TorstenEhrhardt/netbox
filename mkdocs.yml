site_name: NetBox Documentation
site_dir: netbox/project-static/docs
site_url: https://netbox.readthedocs.io/
repo_name: netbox-community/netbox
repo_url: https://github.com/netbox-community/netbox
python:
    install:
        - requirements: docs/requirements.txt
theme:
<<<<<<< HEAD
  name: material
  palette:
    - scheme: default
      toggle:
        icon: material/lightbulb-outline
        name: Switch to Dark Mode
    - scheme: slate
      toggle:
        icon: material/lightbulb
        name: Switch to Light Mode
extra:
  social:
    - icon: fontawesome/brands/github
      link: https://github.com/netbox-community/netbox
    - icon: fontawesome/brands/slack
      link: https://slack.netbox.dev
=======
    name: material
    icon:
        repo: fontawesome/brands/github
>>>>>>> 18a42327
extra_css:
    - extra.css
markdown_extensions:
    - admonition
    - attr_list
    - markdown_include.include:
        headingOffset: 1
    - pymdownx.emoji:
        emoji_index: !!python/name:materialx.emoji.twemoji
        emoji_generator: !!python/name:materialx.emoji.to_svg
    - pymdownx.superfences
    - pymdownx.tabbed
nav:
    - Introduction: 'index.md'
    - Installation:
        - Installing NetBox: 'installation/index.md'
        - 1. PostgreSQL: 'installation/1-postgresql.md'
        - 2. Redis: 'installation/2-redis.md'
        - 3. NetBox: 'installation/3-netbox.md'
        - 4. Gunicorn: 'installation/4-gunicorn.md'
        - 5. HTTP Server: 'installation/5-http-server.md'
        - 6. LDAP (Optional): 'installation/6-ldap.md'
        - Upgrading NetBox: 'installation/upgrading.md'
        - Migrating to systemd: 'installation/migrating-to-systemd.md'
    - Configuration:
        - Configuring NetBox: 'configuration/index.md'
        - Required Settings: 'configuration/required-settings.md'
        - Optional Settings: 'configuration/optional-settings.md'
    - Core Functionality:
        - IP Address Management: 'core-functionality/ipam.md'
        - VLAN Management: 'core-functionality/vlans.md'
        - Sites and Racks: 'core-functionality/sites-and-racks.md'
        - Devices and Cabling: 'core-functionality/devices.md'
        - Device Types: 'core-functionality/device-types.md'
        - Virtualization: 'core-functionality/virtualization.md'
        - Service Mapping: 'core-functionality/services.md'
        - Circuits: 'core-functionality/circuits.md'
        - Power Tracking: 'core-functionality/power.md'
        - Tenancy: 'core-functionality/tenancy.md'
    - Customization:
        - Custom Fields: 'customization/custom-fields.md'
        - Custom Validation: 'customization/custom-validation.md'
        - Custom Links: 'customization/custom-links.md'
        - Export Templates: 'customization/export-templates.md'
        - Custom Scripts: 'customization/custom-scripts.md'
        - Reports: 'customization/reports.md'
    - Additional Features:
        - Change Logging: 'additional-features/change-logging.md'
        - Context Data: 'models/extras/configcontext.md'
        - Journaling: 'additional-features/journaling.md'
        - NAPALM: 'additional-features/napalm.md'
        - Prometheus Metrics: 'additional-features/prometheus-metrics.md'
        - Tags: 'models/extras/tag.md'
        - Webhooks: 'additional-features/webhooks.md'
    - Plugins:
        - Using Plugins: 'plugins/index.md'
        - Developing Plugins: 'plugins/development.md'
    - Administration:
        - Permissions: 'administration/permissions.md'
        - Housekeeping: 'administration/housekeeping.md'
        - Replicating NetBox: 'administration/replicating-netbox.md'
        - NetBox Shell: 'administration/netbox-shell.md'
    - REST API:
        - Overview: 'rest-api/overview.md'
        - Filtering: 'rest-api/filtering.md'
        - Authentication: 'rest-api/authentication.md'
    - GraphQL API:
        - Overview: 'graphql-api/overview.md'
    - Development:
        - Introduction: 'development/index.md'
        - Getting Started: 'development/getting-started.md'
        - Style Guide: 'development/style-guide.md'
        - Models: 'development/models.md'
        - Adding Models: 'development/adding-models.md'
        - Extending Models: 'development/extending-models.md'
        - Signals: 'development/signals.md'
        - Application Registry: 'development/application-registry.md'
        - User Preferences: 'development/user-preferences.md'
        - Release Checklist: 'development/release-checklist.md'
    - Release Notes:
        - Version 3.0: 'release-notes/version-3.0.md'
        - Version 2.11: 'release-notes/version-2.11.md'
        - Version 2.10: 'release-notes/version-2.10.md'
        - Version 2.9: 'release-notes/version-2.9.md'
        - Version 2.8: 'release-notes/version-2.8.md'
        - Version 2.7: 'release-notes/version-2.7.md'
        - Version 2.6: 'release-notes/version-2.6.md'
        - Version 2.5: 'release-notes/version-2.5.md'
        - Version 2.4: 'release-notes/version-2.4.md'
        - Version 2.3: 'release-notes/version-2.3.md'
        - Version 2.2: 'release-notes/version-2.2.md'
        - Version 2.1: 'release-notes/version-2.1.md'
        - Version 2.0: 'release-notes/version-2.0.md'
    - Screenshots: 'screenshots/index.md'<|MERGE_RESOLUTION|>--- conflicted
+++ resolved
@@ -7,8 +7,9 @@
     install:
         - requirements: docs/requirements.txt
 theme:
-<<<<<<< HEAD
   name: material
+  icon:
+    repo: fontawesome/brands/github
   palette:
     - scheme: default
       toggle:
@@ -24,11 +25,6 @@
       link: https://github.com/netbox-community/netbox
     - icon: fontawesome/brands/slack
       link: https://slack.netbox.dev
-=======
-    name: material
-    icon:
-        repo: fontawesome/brands/github
->>>>>>> 18a42327
 extra_css:
     - extra.css
 markdown_extensions:
