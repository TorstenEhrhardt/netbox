{% load dashboard %}
{% load i18n %}

<div
    class="grid-stack-item"
    gs-w="{{ widget.width }}"
    gs-h="{{ widget.height }}"
    gs-x="{{ widget.x }}"
    gs-y="{{ widget.y }}"
    gs-id="{{ widget.id }}"
>
  <div class="card grid-stack-item-content">
<<<<<<< HEAD
    <div class="card-header {% if widget.color %} text-{{ widget.fg_color }} {% endif %} bg-{{ widget.color|default:'default' }} px-2 py-1 d-flex flex-row">
      <a href="#"
        hx-get="{% url 'extras:dashboardwidget_config' id=widget.id %}"
        hx-target="#htmx-modal-content"
        data-bs-toggle="modal"
        data-bs-target="#htmx-modal"
        aria-label="{{ widget.title }} {% trans "widget configuration" %}"
      >
        <i class="mdi mdi-cog {% if widget.color %} text-{{ widget.fg_color }} {% endif %}"></i>
      </a>
      <div class="card-title flex-fill text-center">
        {% if widget.title %}
          <span class="fs-4 fw-bold">{{ widget.title }}</span>
        {% endif %}
      </div>
      <a href="#"
        hx-get="{% url 'extras:dashboardwidget_delete' id=widget.id %}"
        hx-target="#htmx-modal-content"
        data-bs-toggle="modal"
        data-bs-target="#htmx-modal"
        aria-label="{% trans "Close widget" %} {{ widget.title }}"
      >
        <i class="mdi mdi-close {% if widget.color %} text-{{ widget.fg_color }} {% endif %}"></i>
      </a>
    </div>
    <div class="card-body p-2 pt-1 overflow-auto">
      {% render_widget widget %}
    </div>
=======
    {% with bg_color=widget.color|default:"secondary" %}
      <div class="card-header text-bg-{{ bg_color }} px-2 py-1 d-flex flex-row">
        <a href="#"
          hx-get="{% url 'extras:dashboardwidget_config' id=widget.id %}"
          hx-target="#htmx-modal-content"
          data-bs-toggle="modal"
          data-bs-target="#htmx-modal"
          class="text-bg-{{ bg_color }}"
        >
          <i class="mdi mdi-cog"></i>
        </a>
        <div class="card-title flex-fill text-center">
          {% if widget.title %}
            <span class="fs-4 fw-bold">{{ widget.title }}</span>
          {% endif %}
        </div>
        <a href="#"
          hx-get="{% url 'extras:dashboardwidget_delete' id=widget.id %}"
          hx-target="#htmx-modal-content"
          data-bs-toggle="modal"
          data-bs-target="#htmx-modal"
          class="text-bg-{{ bg_color }}"
        >
          <i class="mdi mdi-close"></i>
        </a>
      </div>
      <div class="card-body p-2 pt-1 overflow-auto">
        {% render_widget widget %}
      </div>
    {% endwith %}
>>>>>>> 31f167d0
  </div>
</div><|MERGE_RESOLUTION|>--- conflicted
+++ resolved
@@ -10,36 +10,6 @@
     gs-id="{{ widget.id }}"
 >
   <div class="card grid-stack-item-content">
-<<<<<<< HEAD
-    <div class="card-header {% if widget.color %} text-{{ widget.fg_color }} {% endif %} bg-{{ widget.color|default:'default' }} px-2 py-1 d-flex flex-row">
-      <a href="#"
-        hx-get="{% url 'extras:dashboardwidget_config' id=widget.id %}"
-        hx-target="#htmx-modal-content"
-        data-bs-toggle="modal"
-        data-bs-target="#htmx-modal"
-        aria-label="{{ widget.title }} {% trans "widget configuration" %}"
-      >
-        <i class="mdi mdi-cog {% if widget.color %} text-{{ widget.fg_color }} {% endif %}"></i>
-      </a>
-      <div class="card-title flex-fill text-center">
-        {% if widget.title %}
-          <span class="fs-4 fw-bold">{{ widget.title }}</span>
-        {% endif %}
-      </div>
-      <a href="#"
-        hx-get="{% url 'extras:dashboardwidget_delete' id=widget.id %}"
-        hx-target="#htmx-modal-content"
-        data-bs-toggle="modal"
-        data-bs-target="#htmx-modal"
-        aria-label="{% trans "Close widget" %} {{ widget.title }}"
-      >
-        <i class="mdi mdi-close {% if widget.color %} text-{{ widget.fg_color }} {% endif %}"></i>
-      </a>
-    </div>
-    <div class="card-body p-2 pt-1 overflow-auto">
-      {% render_widget widget %}
-    </div>
-=======
     {% with bg_color=widget.color|default:"secondary" %}
       <div class="card-header text-bg-{{ bg_color }} px-2 py-1 d-flex flex-row">
         <a href="#"
@@ -48,6 +18,7 @@
           data-bs-toggle="modal"
           data-bs-target="#htmx-modal"
           class="text-bg-{{ bg_color }}"
+          aria-label="{{ widget.title }} {% trans "widget configuration" %}"
         >
           <i class="mdi mdi-cog"></i>
         </a>
@@ -62,14 +33,14 @@
           data-bs-toggle="modal"
           data-bs-target="#htmx-modal"
           class="text-bg-{{ bg_color }}"
+          aria-label="{% trans "Close widget" %} {{ widget.title }}"
         >
           <i class="mdi mdi-close"></i>
         </a>
       </div>
-      <div class="card-body p-2 pt-1 overflow-auto">
-        {% render_widget widget %}
-      </div>
     {% endwith %}
->>>>>>> 31f167d0
+    <div class="card-body p-2 pt-1 overflow-auto">
+      {% render_widget widget %}
+    </div>
   </div>
 </div>