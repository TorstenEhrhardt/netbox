{% extends 'base/layout.html' %}
{% load helpers %}

{% block title %}Scripts{% endblock %}

{% block content %}
    <div class="row">
        <div class="col col-md-9">
            {% if scripts %}
                {% for module, module_scripts in scripts.items %}
                    <h3><a name="module.{{ module }}"></a>{{ module|bettertitle }}</h3>
                    <table class="table table-hover table-headings reports">
                        <thead>
                            <tr>
                                <th>Name</th>
                                <th>Status</th>
                                <th>Description</th>
                                <th class="text-end">Last Run</th>
                            </tr>
                        </thead>
                        <tbody>
                            {% for class_name, script in module_scripts.items %}
                                <tr>
                                    <td>
                                        <a href="{% url 'extras:script' module=script.module name=class_name %}" name="script.{{ class_name }}"><strong>{{ script }}</strong></a>
                                    </td>
                                    <td>
                                        {% include 'extras/inc/job_label.html' with result=script.result %}
                                    </td>
                                    <td>{{ script.Meta.description|render_markdown }}</td>
                                    {% if script.result %}
<<<<<<< HEAD
                                        <td class="text-end">
                                            <a href="{% url 'extras:script_result' job_result_pk=script.result.pk %}">{{ script.result.created }}</a>
=======
                                        <td class="text-right">
                                            <a href="{% url 'extras:script_result' job_result_pk=script.result.pk %}">{{ script.result.created|annotated_date }}</a>
>>>>>>> c5851752
                                        </td>
                                    {% else %}
                                        <td class="text-end text-muted">Never</td>
                                    {% endif %}
                                </tr>
                            {% endfor %}
                        </tbody>
                    </table>
                {% endfor %}
            {% else %}
                <div class="alert alert-info">
                    <h4 class="alert-heading">No Scripts Found</h4>
                    Scripts should be saved to <code>{{ settings.SCRIPTS_ROOT }}</code>.
                    <hr/>
                    This path can be changed by setting <code>SCRIPTS_ROOT</code> in NetBox's configuration.
                </div>
            {% endif %}
        </div>
        <div class="col col-md-3">
            {% if scripts %}
                <div class="card">
                    <div class="card-body">
                        {% for module, module_scripts in scripts.items %}
                        <h5>{{ module|bettertitle }}</h5>
                        <div class="small mb-2">
                            <ul class="list-group list-group-flush">
                                {% for class_name, script in module_scripts.items %}
                                    <a href="#script.{{ class_name }}" class="list-group-item">
                                        <i class="mdi mdi-file-chart-outline"></i> {{ script.name }}
                                        <div class="float-end">
                                            {% include 'extras/inc/job_label.html' with result=script.result %}
                                        </div>
                                    </a>
                                {% endfor %}
                            </ul>
                        </div>
                        {% endfor %}
                    </div>
                </div>
            {% endif %}
        </div>
    </div>
{% endblock %}<|MERGE_RESOLUTION|>--- conflicted
+++ resolved
@@ -29,13 +29,8 @@
                                     </td>
                                     <td>{{ script.Meta.description|render_markdown }}</td>
                                     {% if script.result %}
-<<<<<<< HEAD
                                         <td class="text-end">
-                                            <a href="{% url 'extras:script_result' job_result_pk=script.result.pk %}">{{ script.result.created }}</a>
-=======
-                                        <td class="text-right">
                                             <a href="{% url 'extras:script_result' job_result_pk=script.result.pk %}">{{ script.result.created|annotated_date }}</a>
->>>>>>> c5851752
                                         </td>
                                     {% else %}
                                         <td class="text-end text-muted">Never</td>
