{% extends 'generic/object.html' %}
{% load static %}
{% load helpers %}
{% load plugins %}

{% block breadcrumbs %}
  <li><a href="{% url 'circuits:provider_list' %}">Providers</a></li>
  <li>{{ object }}</li>
{% endblock %}

{% block content %}
<div class="row">
<<<<<<< HEAD
	<div class="col-md-4">
        <div class="card">
            <h5 class="card-header">
                Provider
            </h5>
            <div class="card-body">
                <table class="table table-hover attr-table">
                    <tr>
                        <th scope="row">ASN</th>
                        <td><code>{{ object.asn|placeholder }}</code></td>
                    </tr>
                    <tr>
                        <th scope="row">Account</th>
                        <td>{{ object.account|placeholder }}</td>
                    </tr>
                    <tr>
                        <th scope="row">Customer Portal</th>
                        <td>
                            {% if object.portal_url %}
                                <a href="{{ object.portal_url }}">{{ object.portal_url }}</a>
                            {% else %}
                                <span class="text-muted">&mdash;</span>
                            {% endif %}
                        </td>
                    </tr>
                    <tr>
                        <th scope="row">NOC Contact</th>
                        <td class="rendered-markdown">{{ object.noc_contact|render_markdown|placeholder }}</td>
                    </tr>
                    <tr>
                        <th scope="row">Admin Contact</th>
                        <td class="rendered-markdown">{{ object.admin_contact|render_markdown|placeholder }}</td>
                    </tr>
                    <tr>
                        <th scope="row">Circuits</th>
                        <td>
                            <a href="{% url 'circuits:circuit_list' %}?provider={{ object.slug }}">{{ circuits_table.rows|length }}</a>
                        </td>
                    </tr>
                </table>
            </div>
=======
	  <div class="col-md-6">
        <div class="panel panel-default">
            <div class="panel-heading">
                <strong>Provider</strong>
            </div>
            <table class="table table-hover panel-body attr-table">
                <tr>
                    <td>ASN</td>
                    <td>{{ object.asn|placeholder }}</td>
                </tr>
                <tr>
                    <td>Account</td>
                    <td>{{ object.account|placeholder }}</td>
                </tr>
                <tr>
                    <td>Customer Portal</td>
                    <td>
                        {% if object.portal_url %}
                            <a href="{{ object.portal_url }}">{{ object.portal_url }}</a>
                        {% else %}
                            <span class="text-muted">&mdash;</span>
                        {% endif %}
                    </td>
                </tr>
                <tr>
                    <td>NOC Contact</td>
                    <td class="rendered-markdown">{{ object.noc_contact|render_markdown|placeholder }}</td>
                </tr>
                <tr>
                    <td>Admin Contact</td>
                    <td class="rendered-markdown">{{ object.admin_contact|render_markdown|placeholder }}</td>
                </tr>
                <tr>
                    <td>Circuits</td>
                    <td>
                        <a href="{% url 'circuits:circuit_list' %}?provider_id={{ object.pk }}">{{ circuits_table.rows|length }}</a>
                    </td>
                </tr>
            </table>
>>>>>>> e3f50625
        </div>
        {% plugin_left_page object %}
    </div>
    <div class="col-md-6">
        {% include 'inc/custom_fields_panel.html' %}
        {% include 'extras/inc/tags_panel.html' with tags=object.tags.all url='circuits:provider_list' %}
        <div class="card">
            <h5 class="card-header">
                Comments
            </h5>
            <div class="card-body rendered-markdown">
                {% if object.comments %}
                    {{ object.comments|render_markdown }}
                {% else %}
                    <span class="text-muted">None</span>
                {% endif %}
            </div>
        </div>
<<<<<<< HEAD
        {% plugin_left_page object %}
	</div>
	<div class="col-md-8">
        <div class="card">
            <h5 class="card-header">
                Circuits
            </h5>
            <div class="card-body">
=======
        {% plugin_right_page object %}
    </div>
</div>
<div class="row">
    <div class="col-md-12">
        <div class="panel panel-default">
            <div class="panel-heading">
                <strong>Circuits</strong>
            </div>
>>>>>>> e3f50625
            {% include 'inc/table.html' with table=circuits_table %}
            </div>
            {% if perms.circuits.add_circuit %}
            <div class="card-footer text-end noprint">
                <a href="{% url 'circuits:circuit_add' %}?provider={{ object.pk }}" class="btn btn-sm btn-primary">
                    <span class="bi bi-plus" aria-hidden="true"></span> Add circuit
                </a>
            </div>
            {% endif %}
        </div>
        {% include 'inc/paginator.html' with paginator=circuits_table.paginator page=circuits_table.page %}
    </div>
</div>
<div class="row">
    <div class="col-md-12">
        {% plugin_full_width_page object %}
    </div>
</div>
{% endblock %}<|MERGE_RESOLUTION|>--- conflicted
+++ resolved
@@ -10,7 +10,6 @@
 
 {% block content %}
 <div class="row">
-<<<<<<< HEAD
 	<div class="col-md-4">
         <div class="card">
             <h5 class="card-header">
@@ -52,47 +51,6 @@
                     </tr>
                 </table>
             </div>
-=======
-	  <div class="col-md-6">
-        <div class="panel panel-default">
-            <div class="panel-heading">
-                <strong>Provider</strong>
-            </div>
-            <table class="table table-hover panel-body attr-table">
-                <tr>
-                    <td>ASN</td>
-                    <td>{{ object.asn|placeholder }}</td>
-                </tr>
-                <tr>
-                    <td>Account</td>
-                    <td>{{ object.account|placeholder }}</td>
-                </tr>
-                <tr>
-                    <td>Customer Portal</td>
-                    <td>
-                        {% if object.portal_url %}
-                            <a href="{{ object.portal_url }}">{{ object.portal_url }}</a>
-                        {% else %}
-                            <span class="text-muted">&mdash;</span>
-                        {% endif %}
-                    </td>
-                </tr>
-                <tr>
-                    <td>NOC Contact</td>
-                    <td class="rendered-markdown">{{ object.noc_contact|render_markdown|placeholder }}</td>
-                </tr>
-                <tr>
-                    <td>Admin Contact</td>
-                    <td class="rendered-markdown">{{ object.admin_contact|render_markdown|placeholder }}</td>
-                </tr>
-                <tr>
-                    <td>Circuits</td>
-                    <td>
-                        <a href="{% url 'circuits:circuit_list' %}?provider_id={{ object.pk }}">{{ circuits_table.rows|length }}</a>
-                    </td>
-                </tr>
-            </table>
->>>>>>> e3f50625
         </div>
         {% plugin_left_page object %}
     </div>
@@ -111,8 +69,7 @@
                 {% endif %}
             </div>
         </div>
-<<<<<<< HEAD
-        {% plugin_left_page object %}
+        {% plugin_right_page object %}
 	</div>
 	<div class="col-md-8">
         <div class="card">
@@ -120,17 +77,6 @@
                 Circuits
             </h5>
             <div class="card-body">
-=======
-        {% plugin_right_page object %}
-    </div>
-</div>
-<div class="row">
-    <div class="col-md-12">
-        <div class="panel panel-default">
-            <div class="panel-heading">
-                <strong>Circuits</strong>
-            </div>
->>>>>>> e3f50625
             {% include 'inc/table.html' with table=circuits_table %}
             </div>
             {% if perms.circuits.add_circuit %}
