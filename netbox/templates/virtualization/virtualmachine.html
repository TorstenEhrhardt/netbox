{% extends 'virtualization/virtualmachine/base.html' %}
{% load buttons %}
{% load static %}
{% load helpers %}
{% load plugins %}

{% block content %}
<div class="row my-3">
	<div class="col col-md-6">
        <div class="card">
            <h5 class="card-header">
                Virtual Machine
            </h5>
            <div class="card-body">
                <table class="table table-hover attr-table">
                    <tr>
                        <th scope="row">Name</th>
                        <td>{{ object }}</td>
                    </tr>
                    <tr>
                        <th scope="row">Status</th>
                        <td>
                            <span class="badge bg-{{ object.get_status_class }}">{{ object.get_status_display }}</span>
                        </td>
                    </tr>
                    <tr>
                        <th scope="row">Role</th>
                        <td>
                            {% if object.role %}
                                <a href="{{ object.role.get_absolute_url }}">{{ object.role }}</a>
                            {% else %}
                                <span class="text-muted">None</span>
                            {% endif %}
                        </td>
                    </tr>
                    <tr>
                        <th scope="row">Platform</th>
                        <td>
                            {% if object.platform %}
                                <a href="{{ object.platform.get_absolute_url }}">{{ object.platform }}</a>
                            {% else %}
                                <span class="text-muted">None</span>
                            {% endif %}
                        </td>
                    </tr>
                    <tr>
                        <th scope="row">Tenant</th>
                        <td>
                            {% if object.tenant %}
                                {% if object.tenant.group %}
                                    <a href="{{ object.tenant.group.get_absolute_url }}">{{ object.tenant.group }}</a> /
                                {% endif %}
                                <a href="{{ object.tenant.get_absolute_url }}">{{ object.tenant }}</a>
                            {% else %}
                                <span class="text-muted">None</span>
                            {% endif %}
                        </td>
                    </tr>
                    <tr>
                        <th scope="row">Primary IPv4</th>
                        <td>
                            {% if object.primary_ip4 %}
                                <a href="{% url 'ipam:ipaddress' pk=object.primary_ip4.pk %}">{{ object.primary_ip4.address.ip }}</a>
                                {% if object.primary_ip4.nat_inside %}
                                    <span>(NAT for {{ object.primary_ip4.nat_inside.address.ip }})</span>
                                {% elif object.primary_ip4.nat_outside %}
                                    <span>(NAT: {{ object.primary_ip4.nat_outside.address.ip }})</span>
                                {% endif %}
                            {% else %}
                                <span class="text-muted">&mdash;</span>
                            {% endif %}
                        </td>
                    </tr>
                    <tr>
                        <th scope="row">Primary IPv6</th>
                        <td>
                            {% if object.primary_ip6 %}
                                <a href="{% url 'ipam:ipaddress' pk=object.primary_ip6.pk %}">{{ object.primary_ip6.address.ip }}</a>
                                {% if object.primary_ip6.nat_inside %}
                                    <span>(NAT for {{ object.primary_ip6.nat_inside.address.ip }})</span>
                                {% elif object.primary_ip6.nat_outside %}
                                    <span>(NAT: {{ object.primary_ip6.nat_outside.address.ip }})</span>
                                {% endif %}
                            {% else %}
                                <span class="text-muted">&mdash;</span>
                            {% endif %}
                        </td>
                    </tr>
                </table>
            </div>
        </div>
        {% include 'inc/custom_fields_panel.html' %}
        {% include 'extras/inc/tags_panel.html' with tags=object.tags.all url='virtualization:virtualmachine_list' %}
        <div class="card">
            <h5 class="card-header">
                Comments
            </h5>
            <div class="card-body rendered-markdown">
                {% if object.comments %}
                    {{ object.comments|render_markdown }}
                {% else %}
                    <span class="text-muted">None</span>
                {% endif %}
            </div>
        </div>
        {% plugin_left_page object %}
    </div>
	<div class="col col-md-6">
        <div class="card">
            <h5 class="card-header">
                Cluster
            </h5>
            <div class="card-body">
                <table class="table table-hover attr-table">
                    <tr>
                        <th scope="row">Cluster</th>
                        <td>
                            {% if object.cluster.group %}
                                <a href="{{ object.cluster.group.get_absolute_url }}">{{ object.cluster.group }}</a> /
                            {% endif %}
                            <a href="{{ object.cluster.get_absolute_url }}">{{ object.cluster }}</a>
                        </td>
                    </tr>
                    <tr>
                        <th scope="row">Cluster Type</th>
                        <td>{{ object.cluster.type }}</td>
                    </tr>
                </table>
            </div>
        </div>
        <div class="card">
            <h5 class="card-header">
                Resources
            </h5>
            <div class="card-body">
                <table class="table table-hover attr-table">
                    <tr>
                        <th scope="row"><i class="mdi mdi-gauge"></i> Virtual CPUs</th>
                        <td>{{ object.vcpus|placeholder }}</td>
                    </tr>
                    <tr>
                        <th scope="row"><i class="mdi mdi-chip"></i> Memory</th>
                        <td>
                            {% if object.memory %}
                                {{ object.memory }} MB
                            {% else %}
                                <span class="text-muted">&mdash;</span>
                            {% endif %}
                        </td>
                    </tr>
                    <tr>
                        <th scope="row"><i class="mdi mdi-harddisk"></i> Disk Space</th>
                        <td>
                            {% if object.disk %}
                                {{ object.disk }} GB
                            {% else %}
                                <span class="text-muted">&mdash;</span>
                            {% endif %}
                        </td>
                    </tr>
                </table>
            </div>
<<<<<<< HEAD
=======
            <table class="table table-hover panel-body attr-table">
                <tr>
                    <td><i class="mdi mdi-gauge"></i> Virtual CPUs</td>
                    <td>{{ object.vcpus|placeholder }}</td>
                </tr>
                <tr>
                    <td><i class="mdi mdi-chip"></i> Memory</td>
                    <td>
                        {% if object.memory %}
                            <span title="{{ object.memory }} MB">{{ object.memory|humanize_megabytes }}</span>
                        {% else %}
                            <span class="text-muted">&mdash;</span>
                        {% endif %}
                    </td>
                </tr>
                <tr>
                    <td><i class="mdi mdi-harddisk"></i> Disk Space</td>
                    <td>
                        {% if object.disk %}
                            {{ object.disk }} GB
                        {% else %}
                            <span class="text-muted">&mdash;</span>
                        {% endif %}
                    </td>
                </tr>
            </table>
>>>>>>> c5851752
        </div>
        <div class="card">
            <h5 class="card-header">
                Services
            </h5>
            <div class="card-body">
            {% if services %}
                <table class="table table-hover">
                    {% for service in services %}
                        {% include 'ipam/inc/service.html' %}
                    {% endfor %}
                </table>
            {% else %}
                <span class="text-muted">None</span>
            {% endif %}
            </div>
            {% if perms.ipam.add_service %}
                <div class="card-footer text-end noprint">
                    <a href="{% url 'virtualization:virtualmachine_service_assign' virtualmachine=object.pk %}" class="btn btn-sm btn-primary">
                        <span class="mdi mdi-plus-thick" aria-hidden="true"></span> Assign Service
                    </a>
                </div>
            {% endif %}
        </div>
        {% plugin_right_page object %}
    </div>
</div>
<div class="row">
    <div class="col col-md-12">
        {% plugin_full_width_page object %}
    </div>
</div>
{% endblock %}<|MERGE_RESOLUTION|>--- conflicted
+++ resolved
@@ -142,7 +142,7 @@
                         <th scope="row"><i class="mdi mdi-chip"></i> Memory</th>
                         <td>
                             {% if object.memory %}
-                                {{ object.memory }} MB
+                                {{ object.memory|humanize_megabytes }} MB
                             {% else %}
                                 <span class="text-muted">&mdash;</span>
                             {% endif %}
@@ -160,35 +160,6 @@
                     </tr>
                 </table>
             </div>
-<<<<<<< HEAD
-=======
-            <table class="table table-hover panel-body attr-table">
-                <tr>
-                    <td><i class="mdi mdi-gauge"></i> Virtual CPUs</td>
-                    <td>{{ object.vcpus|placeholder }}</td>
-                </tr>
-                <tr>
-                    <td><i class="mdi mdi-chip"></i> Memory</td>
-                    <td>
-                        {% if object.memory %}
-                            <span title="{{ object.memory }} MB">{{ object.memory|humanize_megabytes }}</span>
-                        {% else %}
-                            <span class="text-muted">&mdash;</span>
-                        {% endif %}
-                    </td>
-                </tr>
-                <tr>
-                    <td><i class="mdi mdi-harddisk"></i> Disk Space</td>
-                    <td>
-                        {% if object.disk %}
-                            {{ object.disk }} GB
-                        {% else %}
-                            <span class="text-muted">&mdash;</span>
-                        {% endif %}
-                    </td>
-                </tr>
-            </table>
->>>>>>> c5851752
         </div>
         <div class="card">
             <h5 class="card-header">
