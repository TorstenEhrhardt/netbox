--- conflicted
+++ resolved
@@ -1,8 +1,4 @@
-<<<<<<< HEAD
-<tr class="interface{% if not iface.enabled %} danger{% elif iface.connection and not iface.connection.connection_status %} info{% endif %}">
-=======
-<tr class="interface{% if iface.connection and iface.connection.connection_status %} success{% elif iface.connection and not iface.connection.connection_status %} info{% endif %}">
->>>>>>> b253c8cc
+<tr class="interface{% if not iface.enabled %} danger{% elif iface.connection and iface.connection.connection_status %} success{% elif iface.connection and not iface.connection.connection_status %} info{% endif %}">
     {% if selectable and perms.dcim.change_interface or perms.dcim.delete_interface %}
         <td class="pk">
             <input name="pk" type="checkbox" value="{{ iface.pk }}" />
