--- conflicted
+++ resolved
@@ -17,7 +17,7 @@
 
     <div class="noprint bulk-buttons">
       <div class="bulk-button-group">
-        {% if perms.dcim.change_rearport %}
+        {% if 'bulk_edit' in actions %}
           <div class="btn-group" role="group">
             <button type="submit" name="_edit" formaction="{% url 'dcim:rearport_bulk_edit' %}?device={{ object.pk }}&return_url={% url 'dcim:device_rearports' pk=object.pk %}" class="btn btn-warning btn-sm">
               <i class="mdi mdi-pencil" aria-hidden="true"></i> Edit
@@ -28,12 +28,12 @@
           </div>
         {% endif %}
         <div class="btn-group" role="group">
-          {% if perms.dcim.delete_rearport %}
+          {% if 'bulk_delete' in actions %}
             <button type="submit" formaction="{% url 'dcim:rearport_bulk_delete' %}?return_url={% url 'dcim:device_rearports' pk=object.pk %}" class="btn btn-danger btn-sm">
               <i class="mdi mdi-trash-can-outline" aria-hidden="true"></i> Delete
             </button>
           {% endif %}
-          {% if perms.dcim.change_rearport %}
+          {% if 'bulk_edit' in actions %}
             <button type="submit" name="_disconnect" formaction="{% url 'dcim:rearport_bulk_disconnect' %}?return_url={% url 'dcim:device_rearports' pk=object.pk %}" class="btn btn-outline-danger btn-sm">
               <span class="mdi mdi-ethernet-cable-off" aria-hidden="true"></span> Disconnect
             </button>
@@ -42,28 +42,9 @@
       </div>
       {% if perms.dcim.add_rearport %}
         <div class="bulk-button-group">
-<<<<<<< HEAD
-            {% if 'bulk_edit' in actions %}
-                <button type="submit" name="_rename" formaction="{% url 'dcim:rearport_bulk_rename' %}?return_url={% url 'dcim:device_rearports' pk=object.pk %}" class="btn btn-outline-warning btn-sm">
-                    <i class="mdi mdi-pencil-outline" aria-hidden="true"></i> Rename
-                </button>
-                <button type="submit" name="_edit" formaction="{% url 'dcim:rearport_bulk_edit' %}?device={{ object.pk }}&return_url={% url 'dcim:device_rearports' pk=object.pk %}" class="btn btn-warning btn-sm">
-                    <i class="mdi mdi-pencil" aria-hidden="true"></i> Edit
-                </button>
-                <button type="submit" name="_disconnect" formaction="{% url 'dcim:rearport_bulk_disconnect' %}?return_url={% url 'dcim:device_rearports' pk=object.pk %}" class="btn btn-outline-danger btn-sm">
-                    <span class="mdi mdi-ethernet-cable-off" aria-hidden="true"></span> Disconnect
-                </button>
-            {% endif %}
-            {% if 'bulk_delete' in actions %}
-                <button type="submit" formaction="{% url 'dcim:rearport_bulk_delete' %}?return_url={% url 'dcim:device_rearports' pk=object.pk %}" class="btn btn-danger btn-sm">
-                    <i class="mdi mdi-trash-can-outline" aria-hidden="true"></i> Delete
-                </button>
-            {% endif %}
-=======
           <a href="{% url 'dcim:rearport_add' %}?device={{ object.pk }}&return_url={% url 'dcim:device_rearports' pk=object.pk %}" class="btn btn-primary btn-sm">
             <i class="mdi mdi-plus-thick" aria-hidden="true"></i> Add rear ports
           </a>
->>>>>>> 7a44a4e3
         </div>
       {% endif %}
     </div>
