{% extends 'generic/object.html' %}
{% load helpers %}
{% load plugins %}
{% load render_table from django_tables2 %}

{% block breadcrumbs %}
<<<<<<< HEAD
  <li class="breadcrumb-item"><a href="{% url 'dcim:powerpanel_list' %}">Power Panels</a></li>
  <li class="breadcrumb-item"><a href="{{ object.site.get_absolute_url }}">{{ object.site }}</a></li>
=======
  <li><a href="{% url 'dcim:powerpanel_list' %}">Power Panels</a></li>
  <li><a href="{% url 'dcim:powerpanel_list' %}?site_id={{ object.site.pk }}">{{ object.site }}</a></li>
>>>>>>> 697161be
  {% if object.location %}
    <li class="breadcrumb-item"><a href="{{ object.location.get_absolute_url }}">{{ object.location }}</a></li>
  {% endif %}
  <li class="breadcrumb-item">{{ object }}</li>
{% endblock %}

{% block content %}
<div class="row">
	<div class="col col-md-6">
        <div class="card">
            <h5 class="card-header">
                Power Panel
            </h5>
            <div class="card-body">
                <table class="table table-hover attr-table">
                    <tr>
                        <th scope="row">Site</th>
                        <td>
                            <a href="{{ object.site.get_absolute_url }}">{{ object.site }}</a>
                        </td>
                    </tr>
                    <tr>
                        <th scope="row">Location</th>
                        <td>
                            {% if object.location %}
                                <a href="{{ object.location.get_absolute_url }}">{{ object.location }}</a>
                            {% else %}
                                <span class="text-muted">None</span>
                            {% endif %}
                        </td>
                    </tr>
                </table>
            </div>
        </div>
        {% plugin_left_page object %}
    </div>
	<div class="col col-md-6">
        {% include 'inc/custom_fields_panel.html' %}
        {% include 'extras/inc/tags_panel.html' with tags=object.tags.all url='dcim:powerpanel_list' %}
        {% plugin_right_page object %}
    </div>
</div>
<div class="row my-3">
    <div class="col col-md-12">
        <form method="post">
            {% csrf_token %}
            <div class="card">
                <div class="card-body">
                    {% render_table powerfeed_table 'inc/table.html' %}
                </div>
                <div class="card-footer noprint">
                    {% if perms.dcim.change_powerfeed %}
                        <button type="submit" name="_edit" formaction="{% url 'dcim:powerfeed_bulk_edit' %}?return_url={% url 'dcim:powerpanel' pk=object.pk %}" class="btn btn-warning btn-sm">
                            <span class="mdi mdi-pencil" aria-hidden="true"></span> Edit
                        </button>
                    {% endif %}
                    {% if perms.dcim.delete_cable %}
                        <button type="submit" name="_disconnect" formaction="{% url 'dcim:powerfeed_bulk_disconnect' %}?return_url={% url 'dcim:powerpanel' pk=object.pk %}" class="btn btn-outline-danger btn-sm">
                            <span class="mdi mdi-ethernet-cable-off" aria-hidden="true"></span> Disconnect
                        </button>
                    {% endif %}
                    {% if perms.dcim.delete_powerfeed %}
                        <button type="submit" name="_delete" formaction="{% url 'dcim:powerfeed_bulk_delete' %}?return_url={% url 'dcim:powerpanel' pk=object.pk %}" class="btn btn-danger btn-sm">
                            <span class="mdi mdi-trash-can-outline" aria-hidden="true"></span> Delete
                        </button>
                    {% endif %}
                    {% if perms.dcim.add_powerfeed %}
                        <div class="float-end">
                            <a href="{% url 'dcim:powerfeed_add' %}?power_panel={{ object.pk }}&return_url={% url 'dcim:powerpanel' pk=object.pk %}" class="btn btn-primary btn-sm">
                                <span class="mdi mdi-plus-thick" aria-hidden="true"></span> Add Power Feeds
                            </a>
                        </div>
                    {% endif %}
                 </div>
            </div>
        </form>
        {% plugin_full_width_page object %}
    </div>
</div>
{% endblock %}<|MERGE_RESOLUTION|>--- conflicted
+++ resolved
@@ -4,13 +4,8 @@
 {% load render_table from django_tables2 %}
 
 {% block breadcrumbs %}
-<<<<<<< HEAD
   <li class="breadcrumb-item"><a href="{% url 'dcim:powerpanel_list' %}">Power Panels</a></li>
-  <li class="breadcrumb-item"><a href="{{ object.site.get_absolute_url }}">{{ object.site }}</a></li>
-=======
-  <li><a href="{% url 'dcim:powerpanel_list' %}">Power Panels</a></li>
-  <li><a href="{% url 'dcim:powerpanel_list' %}?site_id={{ object.site.pk }}">{{ object.site }}</a></li>
->>>>>>> 697161be
+  <li class="breadcrumb-item"><a href="{% url 'dcim:powerpanel_list' %}?site_id={{ object.site.pk }}">{{ object.site }}</a></li>
   {% if object.location %}
     <li class="breadcrumb-item"><a href="{{ object.location.get_absolute_url }}">{{ object.location }}</a></li>
   {% endif %}
