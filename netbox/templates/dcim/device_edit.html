{% extends 'generic/object_edit.html' %}
{% load form_helpers %}

{% block form %}
{% render_errors form %}

    <div class="field-group">
        <h4 >Device</h4>
        {% render_field form.name %}
        {% render_field form.device_role %}
        {% render_field form.tags %}
    </div>
    <div class="field-group">
        <h4>Hardware</h4>
        {% render_field form.manufacturer %}
        {% render_field form.device_type %}
        {% render_field form.serial %}
        {% render_field form.asset_tag %}
    </div>
<<<<<<< HEAD
    <div class="field-group">
        <h4>Location</h4>
        {% render_field form.region %}
        {% render_field form.site %}
        {% render_field form.rack_group %}
        {% render_field form.rack %}
        {% if obj.device_type.is_child_device and obj.parent_bay %}
            <div class="form-group">
                <label class="col-md-3 control-label">Parent device</label>
                <div class="col-md-9">
                    <p class="form-control-static">
                        <a href="{% url 'dcim:device' pk=obj.parent_bay.device.pk %}">{{ obj.parent_bay.device }}</a>
                    </p>
=======
    <div class="panel panel-default">
        <div class="panel-heading"><strong>Location</strong></div>
        <div class="panel-body">
            {% render_field form.region %}
            {% render_field form.site_group %}
            {% render_field form.site %}
            {% render_field form.location %}
            {% render_field form.rack %}
            {% if obj.device_type.is_child_device and obj.parent_bay %}
                <div class="form-group">
                    <label class="col-md-3 control-label">Parent device</label>
                    <div class="col-md-9">
                        <p class="form-control-static">
                            <a href="{% url 'dcim:device' pk=obj.parent_bay.device.pk %}">{{ obj.parent_bay.device }}</a>
                        </p>
                    </div>
>>>>>>> 9a68a61a
                </div>
            </div>
            <div class="form-group">
                <label class="col-md-3 control-label">Parent bay</label>
                <div class="col-md-9">
                    <p class="form-control-static">
                        {{ obj.parent_bay.name }}
                        {% if perms.dcim.change_devicebay %}
                            <a href="{% url 'dcim:devicebay_depopulate' pk=obj.parent_bay.pk %}" class="btn btn-danger btn-xs">
                                <i class="mdi mdi-close-thick" aria-hidden="true" title="Remove device"></i> Remove
                            </a>
                        {% endif %}
                    </p>
                </div>
            </div>
        {% else %}
            {% render_field form.face %}
            {% render_field form.position %}
        {% endif %}
    </div>
    <div class="field-group">
        <h4>Management</h4>
        {% render_field form.status %}
        {% render_field form.platform %}
        {% if obj.pk %}
            {% render_field form.primary_ip4 %}
            {% render_field form.primary_ip6 %}
        {% endif %}
    </div>
    <div class="field-group">
        <h4>Virtualization</h4>
        {% render_field form.cluster_group %}
        {% render_field form.cluster %}
    </div>
    <div class="field-group">
        <h4>Tenancy</h4>
        {% render_field form.tenant_group %}
        {% render_field form.tenant %}
    </div>
    {% if form.custom_fields %}
        <div class="field-group">
            <h4>Custom Fields</h4>
            {% render_custom_fields form %}
        </div>
    {% endif %}
    <div class="field-group">
        <h4>Local Config Context Data</h4>
        {% render_field form.local_context_data %}
    </div>
    <div class="field-group">
        <h4>Comments</h4>
        {% render_field form.comments %}
    </div>
{% endblock %}<|MERGE_RESOLUTION|>--- conflicted
+++ resolved
@@ -17,12 +17,12 @@
         {% render_field form.serial %}
         {% render_field form.asset_tag %}
     </div>
-<<<<<<< HEAD
     <div class="field-group">
         <h4>Location</h4>
         {% render_field form.region %}
+        {% render_field form.site_group %}
         {% render_field form.site %}
-        {% render_field form.rack_group %}
+        {% render_field form.location %}
         {% render_field form.rack %}
         {% if obj.device_type.is_child_device and obj.parent_bay %}
             <div class="form-group">
@@ -31,24 +31,6 @@
                     <p class="form-control-static">
                         <a href="{% url 'dcim:device' pk=obj.parent_bay.device.pk %}">{{ obj.parent_bay.device }}</a>
                     </p>
-=======
-    <div class="panel panel-default">
-        <div class="panel-heading"><strong>Location</strong></div>
-        <div class="panel-body">
-            {% render_field form.region %}
-            {% render_field form.site_group %}
-            {% render_field form.site %}
-            {% render_field form.location %}
-            {% render_field form.rack %}
-            {% if obj.device_type.is_child_device and obj.parent_bay %}
-                <div class="form-group">
-                    <label class="col-md-3 control-label">Parent device</label>
-                    <div class="col-md-9">
-                        <p class="form-control-static">
-                            <a href="{% url 'dcim:device' pk=obj.parent_bay.device.pk %}">{{ obj.parent_bay.device }}</a>
-                        </p>
-                    </div>
->>>>>>> 9a68a61a
                 </div>
             </div>
             <div class="form-group">
