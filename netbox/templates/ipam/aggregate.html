{% extends 'generic/object.html' %}
{% load buttons %}
{% load custom_links %}
{% load helpers %}
{% load plugins %}

{% block breadcrumbs %}
<<<<<<< HEAD
  <li class="breadcrumb-item"><a href="{% url 'ipam:aggregate_list' %}">Aggregates</a></li>
  <li class="breadcrumb-item"><a href="{% url 'ipam:aggregate_list' %}?rir={{ object.rir.slug }}">{{ object.rir }}</a></li>
  <li class="breadcrumb-item">{{ object }}</li>
=======
  <li><a href="{% url 'ipam:aggregate_list' %}">Aggregates</a></li>
  <li><a href="{% url 'ipam:aggregate_list' %}?rir_id={{ object.rir.pk }}">{{ object.rir }}</a></li>
  <li>{{ object }}</li>
>>>>>>> e3f50625
{% endblock %}

{% block extra_controls %}
  {% include 'ipam/inc/toggle_available.html' %}
{% endblock %}

{% block content %}
<div class="row">
	<div class="col-md-6">
<<<<<<< HEAD
        <div class="card">
            <h5 class="card-header">
                Aggregate
            </h5>
            <div class="card-body">
                <table class="table table-hover attr-table">
                    <tr>
                        <td>Family</td>
                        <td>IPv{{ object.family }}</td>
                    </tr>
                    <tr>
                        <td>RIR</td>
                        <td>
                            <a href="{% url 'ipam:aggregate_list' %}?rir={{ object.rir.slug }}">{{ object.rir }}</a>
                        </td>
                    </tr>
                    <tr>
                        <td>Utilization</td>
                        <td>
                            {{ object.get_utilization }}%
                        </td>
                    </tr>
                    <tr>
                        <td>Tenant</td>
                        <td>
                            {% if object.tenant %}
                                {% if prefix.object.group %}
                                    <a href="{{ object.tenant.group.get_absolute_url }}">{{ object.tenant.group }}</a> /
                                {% endif %}
                                <a href="{{ object.tenant.get_absolute_url }}">{{ object.tenant }}</a>
                            {% else %}
                                <span class="text-muted">None</span>
=======
        <div class="panel panel-default">
            <div class="panel-heading">
                <strong>Aggregate</strong>
            </div>
            <table class="table table-hover panel-body attr-table">
                <tr>
                    <td>Family</td>
                    <td>IPv{{ object.family }}</td>
                </tr>
                <tr>
                    <td>RIR</td>
                    <td>
                        <a href="{{ object.rir.get_absolute_url }}">{{ object.rir }}</a>
                    </td>
                </tr>
                <tr>
                    <td>Utilization</td>
                    <td>
                        {{ object.get_utilization }}%
                    </td>
                </tr>
                <tr>
                    <td>Tenant</td>
                    <td>
                        {% if object.tenant %}
                            {% if prefix.object.group %}
                                <a href="{{ object.tenant.group.get_absolute_url }}">{{ object.tenant.group }}</a> /
>>>>>>> e3f50625
                            {% endif %}
                        </td>
                    </tr>
                    <tr>
                        <td>Date Added</td>
                        <td>{{ object.date_added|placeholder }}</td>
                    </tr>
                    <tr>
                        <td>Description</td>
                        <td>{{ object.description|placeholder }}</td>
                    </tr>
                </table>
            </div>
        </div>
        {% plugin_left_page object %}
    </div>
    <div class="col-md-6">
        {% include 'inc/custom_fields_panel.html' %}
        {% include 'extras/inc/tags_panel.html' with tags=object.tags.all url='ipam:aggregate_list' %}
        {% plugin_right_page object %}
    </div>
</div>
<div class="row mb-3">
    <div class="col-md-12">
        {% plugin_full_width_page object %}
    </div>
</div>
<div class="row mb-3">
    <div class="col-md-12">
        {% include 'utilities/obj_table.html' with table=prefix_table table_template='panel_table.html' heading='Child Prefixes' bulk_edit_url='ipam:prefix_bulk_edit' bulk_delete_url='ipam:prefix_bulk_delete' %}
	</div>
</div>
{% endblock %}<|MERGE_RESOLUTION|>--- conflicted
+++ resolved
@@ -5,15 +5,9 @@
 {% load plugins %}
 
 {% block breadcrumbs %}
-<<<<<<< HEAD
   <li class="breadcrumb-item"><a href="{% url 'ipam:aggregate_list' %}">Aggregates</a></li>
-  <li class="breadcrumb-item"><a href="{% url 'ipam:aggregate_list' %}?rir={{ object.rir.slug }}">{{ object.rir }}</a></li>
+  <li class="breadcrumb-item"><a href="{% url 'ipam:aggregate_list' %}?rir_id={{ object.rir.pk }}">{{ object.rir }}</a></li>
   <li class="breadcrumb-item">{{ object }}</li>
-=======
-  <li><a href="{% url 'ipam:aggregate_list' %}">Aggregates</a></li>
-  <li><a href="{% url 'ipam:aggregate_list' %}?rir_id={{ object.rir.pk }}">{{ object.rir }}</a></li>
-  <li>{{ object }}</li>
->>>>>>> e3f50625
 {% endblock %}
 
 {% block extra_controls %}
@@ -23,7 +17,6 @@
 {% block content %}
 <div class="row">
 	<div class="col-md-6">
-<<<<<<< HEAD
         <div class="card">
             <h5 class="card-header">
                 Aggregate
@@ -56,35 +49,6 @@
                                 <a href="{{ object.tenant.get_absolute_url }}">{{ object.tenant }}</a>
                             {% else %}
                                 <span class="text-muted">None</span>
-=======
-        <div class="panel panel-default">
-            <div class="panel-heading">
-                <strong>Aggregate</strong>
-            </div>
-            <table class="table table-hover panel-body attr-table">
-                <tr>
-                    <td>Family</td>
-                    <td>IPv{{ object.family }}</td>
-                </tr>
-                <tr>
-                    <td>RIR</td>
-                    <td>
-                        <a href="{{ object.rir.get_absolute_url }}">{{ object.rir }}</a>
-                    </td>
-                </tr>
-                <tr>
-                    <td>Utilization</td>
-                    <td>
-                        {{ object.get_utilization }}%
-                    </td>
-                </tr>
-                <tr>
-                    <td>Tenant</td>
-                    <td>
-                        {% if object.tenant %}
-                            {% if prefix.object.group %}
-                                <a href="{{ object.tenant.group.get_absolute_url }}">{{ object.tenant.group }}</a> /
->>>>>>> e3f50625
                             {% endif %}
                         </td>
                     </tr>
