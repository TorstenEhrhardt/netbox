import django_filters
from django.contrib.auth.models import User
from django.contrib.contenttypes.models import ContentType
from django.db.models import Q

from dcim.models import DeviceRole, DeviceType, Location, Platform, Region, Site, SiteGroup
from netbox.filtersets import BaseFilterSet, ChangeLoggedModelFilterSet, NetBoxModelFilterSet
from tenancy.models import Tenant, TenantGroup
from utilities.filters import ContentTypeFilter, MultiValueCharFilter, MultiValueNumberFilter
from virtualization.models import Cluster, ClusterGroup, ClusterType
from .choices import *
from .models import *


__all__ = (
    'ConfigContextFilterSet',
    'ContentTypeFilterSet',
    'CustomFieldFilterSet',
    'CustomLinkFilterSet',
    'ExportTemplateFilterSet',
    'ImageAttachmentFilterSet',
    'JournalEntryFilterSet',
    'LocalConfigContextFilterSet',
    'ObjectChangeFilterSet',
    'TagFilterSet',
    'WebhookFilterSet',
)


class WebhookFilterSet(BaseFilterSet):
    q = django_filters.CharFilter(
        method='search',
        label='Search',
    )
    content_type_id = MultiValueNumberFilter(
        field_name='content_types__id'
    )
    content_types = ContentTypeFilter()
    http_method = django_filters.MultipleChoiceFilter(
        choices=WebhookHttpMethodChoices
    )

    class Meta:
        model = Webhook
        fields = [
            'id', 'name', 'type_create', 'type_update', 'type_delete', 'payload_url', 'enabled', 'http_method',
            'http_content_type', 'secret', 'ssl_verification', 'ca_file_path',
        ]

    def search(self, queryset, name, value):
        if not value.strip():
            return queryset
        return queryset.filter(
            Q(name__icontains=value) |
            Q(payload_url__icontains=value)
        )


class CustomFieldFilterSet(BaseFilterSet):
    q = django_filters.CharFilter(
        method='search',
        label='Search',
    )
    type = django_filters.MultipleChoiceFilter(
        choices=CustomFieldTypeChoices
    )
    content_type_id = MultiValueNumberFilter(
        field_name='content_types__id'
    )
    content_types = ContentTypeFilter()

    class Meta:
        model = CustomField
<<<<<<< HEAD
        fields = [
            'id', 'content_types', 'name', 'group_name', 'required', 'filter_logic', 'ui_visibility', 'weight',
            'description',
        ]
=======
        fields = ['id', 'name', 'required', 'filter_logic', 'weight', 'description']
>>>>>>> a40ab9ff

    def search(self, queryset, name, value):
        if not value.strip():
            return queryset
        return queryset.filter(
            Q(name__icontains=value) |
            Q(label__icontains=value) |
            Q(group_name__icontains=value) |
            Q(description__icontains=value)
        )


class CustomLinkFilterSet(BaseFilterSet):
    q = django_filters.CharFilter(
        method='search',
        label='Search',
    )

    class Meta:
        model = CustomLink
        fields = [
            'id', 'content_type', 'name', 'enabled', 'link_text', 'link_url', 'weight', 'group_name', 'new_window',
        ]

    def search(self, queryset, name, value):
        if not value.strip():
            return queryset
        return queryset.filter(
            Q(name__icontains=value) |
            Q(link_text__icontains=value) |
            Q(link_url__icontains=value) |
            Q(group_name__icontains=value)
        )


class ExportTemplateFilterSet(BaseFilterSet):
    q = django_filters.CharFilter(
        method='search',
        label='Search',
    )

    class Meta:
        model = ExportTemplate
        fields = ['id', 'content_type', 'name', 'description']

    def search(self, queryset, name, value):
        if not value.strip():
            return queryset
        return queryset.filter(
            Q(name__icontains=value) |
            Q(description__icontains=value)
        )


class ImageAttachmentFilterSet(BaseFilterSet):
    q = django_filters.CharFilter(
        method='search',
        label='Search',
    )
    created = django_filters.DateTimeFilter()
    content_type = ContentTypeFilter()

    class Meta:
        model = ImageAttachment
        fields = ['id', 'content_type_id', 'object_id', 'name']

    def search(self, queryset, name, value):
        if not value.strip():
            return queryset
        return queryset.filter(name__icontains=value)


class JournalEntryFilterSet(NetBoxModelFilterSet):
    created = django_filters.DateTimeFromToRangeFilter()
    assigned_object_type = ContentTypeFilter()
    created_by_id = django_filters.ModelMultipleChoiceFilter(
        queryset=User.objects.all(),
        label='User (ID)',
    )
    created_by = django_filters.ModelMultipleChoiceFilter(
        field_name='created_by__username',
        queryset=User.objects.all(),
        to_field_name='username',
        label='User (name)',
    )
    kind = django_filters.MultipleChoiceFilter(
        choices=JournalEntryKindChoices
    )

    class Meta:
        model = JournalEntry
        fields = ['id', 'assigned_object_type_id', 'assigned_object_id', 'created', 'kind']

    def search(self, queryset, name, value):
        if not value.strip():
            return queryset
        return queryset.filter(comments__icontains=value)


class TagFilterSet(ChangeLoggedModelFilterSet):
    q = django_filters.CharFilter(
        method='search',
        label='Search',
    )
    content_type = MultiValueCharFilter(
        method='_content_type'
    )
    content_type_id = MultiValueNumberFilter(
        method='_content_type_id'
    )

    class Meta:
        model = Tag
        fields = ['id', 'name', 'slug', 'color', 'description']

    def search(self, queryset, name, value):
        if not value.strip():
            return queryset
        return queryset.filter(
            Q(name__icontains=value) |
            Q(slug__icontains=value) |
            Q(description__icontains=value)
        )

    def _content_type(self, queryset, name, values):
        ct_filter = Q()

        # Compile list of app_label & model pairings
        for value in values:
            try:
                app_label, model = value.lower().split('.')
                ct_filter |= Q(
                    app_label=app_label,
                    model=model
                )
            except ValueError:
                pass

        # Get ContentType instances
        content_types = ContentType.objects.filter(ct_filter)

        return queryset.filter(extras_taggeditem_items__content_type__in=content_types).distinct()

    def _content_type_id(self, queryset, name, values):

        # Get ContentType instances
        content_types = ContentType.objects.filter(pk__in=values)

        return queryset.filter(extras_taggeditem_items__content_type__in=content_types).distinct()


class ConfigContextFilterSet(ChangeLoggedModelFilterSet):
    q = django_filters.CharFilter(
        method='search',
        label='Search',
    )
    region_id = django_filters.ModelMultipleChoiceFilter(
        field_name='regions',
        queryset=Region.objects.all(),
        label='Region',
    )
    region = django_filters.ModelMultipleChoiceFilter(
        field_name='regions__slug',
        queryset=Region.objects.all(),
        to_field_name='slug',
        label='Region (slug)',
    )
    site_group = django_filters.ModelMultipleChoiceFilter(
        field_name='site_groups__slug',
        queryset=SiteGroup.objects.all(),
        to_field_name='slug',
        label='Site group (slug)',
    )
    site_group_id = django_filters.ModelMultipleChoiceFilter(
        field_name='site_groups',
        queryset=SiteGroup.objects.all(),
        label='Site group',
    )
    site_id = django_filters.ModelMultipleChoiceFilter(
        field_name='sites',
        queryset=Site.objects.all(),
        label='Site',
    )
    site = django_filters.ModelMultipleChoiceFilter(
        field_name='sites__slug',
        queryset=Site.objects.all(),
        to_field_name='slug',
        label='Site (slug)',
    )
    location_id = django_filters.ModelMultipleChoiceFilter(
        field_name='locations',
        queryset=Location.objects.all(),
        label='Location',
    )
    location = django_filters.ModelMultipleChoiceFilter(
        field_name='locations__slug',
        queryset=Location.objects.all(),
        to_field_name='slug',
        label='Location (slug)',
    )
    device_type_id = django_filters.ModelMultipleChoiceFilter(
        field_name='device_types',
        queryset=DeviceType.objects.all(),
        label='Device type',
    )
    role_id = django_filters.ModelMultipleChoiceFilter(
        field_name='roles',
        queryset=DeviceRole.objects.all(),
        label='Role',
    )
    role = django_filters.ModelMultipleChoiceFilter(
        field_name='roles__slug',
        queryset=DeviceRole.objects.all(),
        to_field_name='slug',
        label='Role (slug)',
    )
    platform_id = django_filters.ModelMultipleChoiceFilter(
        field_name='platforms',
        queryset=Platform.objects.all(),
        label='Platform',
    )
    platform = django_filters.ModelMultipleChoiceFilter(
        field_name='platforms__slug',
        queryset=Platform.objects.all(),
        to_field_name='slug',
        label='Platform (slug)',
    )
    cluster_type_id = django_filters.ModelMultipleChoiceFilter(
        field_name='cluster_types',
        queryset=ClusterType.objects.all(),
        label='Cluster type',
    )
    cluster_type = django_filters.ModelMultipleChoiceFilter(
        field_name='cluster_types__slug',
        queryset=ClusterType.objects.all(),
        to_field_name='slug',
        label='Cluster type (slug)',
    )
    cluster_group_id = django_filters.ModelMultipleChoiceFilter(
        field_name='cluster_groups',
        queryset=ClusterGroup.objects.all(),
        label='Cluster group',
    )
    cluster_group = django_filters.ModelMultipleChoiceFilter(
        field_name='cluster_groups__slug',
        queryset=ClusterGroup.objects.all(),
        to_field_name='slug',
        label='Cluster group (slug)',
    )
    cluster_id = django_filters.ModelMultipleChoiceFilter(
        field_name='clusters',
        queryset=Cluster.objects.all(),
        label='Cluster',
    )
    tenant_group_id = django_filters.ModelMultipleChoiceFilter(
        field_name='tenant_groups',
        queryset=TenantGroup.objects.all(),
        label='Tenant group',
    )
    tenant_group = django_filters.ModelMultipleChoiceFilter(
        field_name='tenant_groups__slug',
        queryset=TenantGroup.objects.all(),
        to_field_name='slug',
        label='Tenant group (slug)',
    )
    tenant_id = django_filters.ModelMultipleChoiceFilter(
        field_name='tenants',
        queryset=Tenant.objects.all(),
        label='Tenant',
    )
    tenant = django_filters.ModelMultipleChoiceFilter(
        field_name='tenants__slug',
        queryset=Tenant.objects.all(),
        to_field_name='slug',
        label='Tenant (slug)',
    )
    tag_id = django_filters.ModelMultipleChoiceFilter(
        field_name='tags',
        queryset=Tag.objects.all(),
        label='Tag',
    )
    tag = django_filters.ModelMultipleChoiceFilter(
        field_name='tags__slug',
        queryset=Tag.objects.all(),
        to_field_name='slug',
        label='Tag (slug)',
    )

    class Meta:
        model = ConfigContext
        fields = ['id', 'name', 'is_active']

    def search(self, queryset, name, value):
        if not value.strip():
            return queryset
        return queryset.filter(
            Q(name__icontains=value) |
            Q(description__icontains=value) |
            Q(data__icontains=value)
        )


#
# Filter for Local Config Context Data
#

class LocalConfigContextFilterSet(django_filters.FilterSet):
    local_context_data = django_filters.BooleanFilter(
        method='_local_context_data',
        label='Has local config context data',
    )

    def _local_context_data(self, queryset, name, value):
        return queryset.exclude(local_context_data__isnull=value)


class ObjectChangeFilterSet(BaseFilterSet):
    q = django_filters.CharFilter(
        method='search',
        label='Search',
    )
    time = django_filters.DateTimeFromToRangeFilter()
    changed_object_type = ContentTypeFilter()
    user_id = django_filters.ModelMultipleChoiceFilter(
        queryset=User.objects.all(),
        label='User (ID)',
    )
    user = django_filters.ModelMultipleChoiceFilter(
        field_name='user__username',
        queryset=User.objects.all(),
        to_field_name='username',
        label='User name',
    )

    class Meta:
        model = ObjectChange
        fields = [
            'id', 'user', 'user_name', 'request_id', 'action', 'changed_object_type_id', 'changed_object_id',
            'object_repr',
        ]

    def search(self, queryset, name, value):
        if not value.strip():
            return queryset
        return queryset.filter(
            Q(user_name__icontains=value) |
            Q(object_repr__icontains=value)
        )


#
# Job Results
#

class JobResultFilterSet(BaseFilterSet):
    q = django_filters.CharFilter(
        method='search',
        label='Search',
    )
    created = django_filters.DateTimeFilter()
    completed = django_filters.DateTimeFilter()
    status = django_filters.MultipleChoiceFilter(
        choices=JobResultStatusChoices,
        null_value=None
    )

    class Meta:
        model = JobResult
        fields = [
            'id', 'created', 'completed', 'status', 'user', 'obj_type', 'name'
        ]

    def search(self, queryset, name, value):
        if not value.strip():
            return queryset
        return queryset.filter(
            Q(user__username__icontains=value)
        )


#
# ContentTypes
#

class ContentTypeFilterSet(django_filters.FilterSet):
    q = django_filters.CharFilter(
        method='search',
        label='Search',
    )

    class Meta:
        model = ContentType
        fields = ['id', 'app_label', 'model']

    def search(self, queryset, name, value):
        if not value.strip():
            return queryset
        return queryset.filter(
            Q(app_label__icontains=value) |
            Q(model__icontains=value)
        )<|MERGE_RESOLUTION|>--- conflicted
+++ resolved
@@ -71,14 +71,10 @@
 
     class Meta:
         model = CustomField
-<<<<<<< HEAD
         fields = [
             'id', 'content_types', 'name', 'group_name', 'required', 'filter_logic', 'ui_visibility', 'weight',
             'description',
         ]
-=======
-        fields = ['id', 'name', 'required', 'filter_logic', 'weight', 'description']
->>>>>>> a40ab9ff
 
     def search(self, queryset, name, value):
         if not value.strip():
