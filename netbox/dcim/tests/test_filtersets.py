from django.contrib.auth.models import User
from django.test import TestCase

from dcim.choices import *
from dcim.filtersets import *
from dcim.models import *
from ipam.models import ASN, IPAddress, RIR, VRF
from tenancy.models import Tenant, TenantGroup
from utilities.choices import ColorChoices
from utilities.testing import ChangeLoggedFilterSetTests, create_test_device
from virtualization.models import Cluster, ClusterType
from wireless.choices import WirelessChannelChoices, WirelessRoleChoices


class RegionTestCase(TestCase, ChangeLoggedFilterSetTests):
    queryset = Region.objects.all()
    filterset = RegionFilterSet

    @classmethod
    def setUpTestData(cls):

        regions = (
            Region(name='Region 1', slug='region-1', description='A'),
            Region(name='Region 2', slug='region-2', description='B'),
            Region(name='Region 3', slug='region-3', description='C'),
        )
        for region in regions:
            region.save()

        child_regions = (
            Region(name='Region 1A', slug='region-1a', parent=regions[0]),
            Region(name='Region 1B', slug='region-1b', parent=regions[0]),
            Region(name='Region 2A', slug='region-2a', parent=regions[1]),
            Region(name='Region 2B', slug='region-2b', parent=regions[1]),
            Region(name='Region 3A', slug='region-3a', parent=regions[2]),
            Region(name='Region 3B', slug='region-3b', parent=regions[2]),
        )
        for region in child_regions:
            region.save()

    def test_name(self):
        params = {'name': ['Region 1', 'Region 2']}
        self.assertEqual(self.filterset(params, self.queryset).qs.count(), 2)

    def test_slug(self):
        params = {'slug': ['region-1', 'region-2']}
        self.assertEqual(self.filterset(params, self.queryset).qs.count(), 2)

    def test_description(self):
        params = {'description': ['A', 'B']}
        self.assertEqual(self.filterset(params, self.queryset).qs.count(), 2)

    def test_parent(self):
        parent_regions = Region.objects.filter(parent__isnull=True)[:2]
        params = {'parent_id': [parent_regions[0].pk, parent_regions[1].pk]}
        self.assertEqual(self.filterset(params, self.queryset).qs.count(), 4)
        params = {'parent': [parent_regions[0].slug, parent_regions[1].slug]}
        self.assertEqual(self.filterset(params, self.queryset).qs.count(), 4)


class SiteGroupTestCase(TestCase, ChangeLoggedFilterSetTests):
    queryset = SiteGroup.objects.all()
    filterset = SiteGroupFilterSet

    @classmethod
    def setUpTestData(cls):

        sitegroups = (
            SiteGroup(name='Site Group 1', slug='site-group-1', description='A'),
            SiteGroup(name='Site Group 2', slug='site-group-2', description='B'),
            SiteGroup(name='Site Group 3', slug='site-group-3', description='C'),
        )
        for sitegroup in sitegroups:
            sitegroup.save()

        child_sitegroups = (
            SiteGroup(name='Site Group 1A', slug='site-group-1a', parent=sitegroups[0]),
            SiteGroup(name='Site Group 1B', slug='site-group-1b', parent=sitegroups[0]),
            SiteGroup(name='Site Group 2A', slug='site-group-2a', parent=sitegroups[1]),
            SiteGroup(name='Site Group 2B', slug='site-group-2b', parent=sitegroups[1]),
            SiteGroup(name='Site Group 3A', slug='site-group-3a', parent=sitegroups[2]),
            SiteGroup(name='Site Group 3B', slug='site-group-3b', parent=sitegroups[2]),
        )
        for sitegroup in child_sitegroups:
            sitegroup.save()

    def test_name(self):
        params = {'name': ['Site Group 1', 'Site Group 2']}
        self.assertEqual(self.filterset(params, self.queryset).qs.count(), 2)

    def test_slug(self):
        params = {'slug': ['site-group-1', 'site-group-2']}
        self.assertEqual(self.filterset(params, self.queryset).qs.count(), 2)

    def test_description(self):
        params = {'description': ['A', 'B']}
        self.assertEqual(self.filterset(params, self.queryset).qs.count(), 2)

    def test_parent(self):
        parent_sitegroups = SiteGroup.objects.filter(parent__isnull=True)[:2]
        params = {'parent_id': [parent_sitegroups[0].pk, parent_sitegroups[1].pk]}
        self.assertEqual(self.filterset(params, self.queryset).qs.count(), 4)
        params = {'parent': [parent_sitegroups[0].slug, parent_sitegroups[1].slug]}
        self.assertEqual(self.filterset(params, self.queryset).qs.count(), 4)


class SiteTestCase(TestCase, ChangeLoggedFilterSetTests):
    queryset = Site.objects.all()
    filterset = SiteFilterSet

    @classmethod
    def setUpTestData(cls):

        regions = (
            Region(name='Region 1', slug='region-1'),
            Region(name='Region 2', slug='region-2'),
            Region(name='Region 3', slug='region-3'),
        )
        for region in regions:
            region.save()

        groups = (
            SiteGroup(name='Site Group 1', slug='site-group-1'),
            SiteGroup(name='Site Group 2', slug='site-group-2'),
            SiteGroup(name='Site Group 3', slug='site-group-3'),
        )
        for group in groups:
            group.save()

        tenant_groups = (
            TenantGroup(name='Tenant group 1', slug='tenant-group-1'),
            TenantGroup(name='Tenant group 2', slug='tenant-group-2'),
            TenantGroup(name='Tenant group 3', slug='tenant-group-3'),
        )
        for tenantgroup in tenant_groups:
            tenantgroup.save()

        tenants = (
            Tenant(name='Tenant 1', slug='tenant-1', group=tenant_groups[0]),
            Tenant(name='Tenant 2', slug='tenant-2', group=tenant_groups[1]),
            Tenant(name='Tenant 3', slug='tenant-3', group=tenant_groups[2]),
        )
        Tenant.objects.bulk_create(tenants)

        rir = RIR.objects.create(name='RFC 6996', is_private=True)
        asns = (
            ASN(asn=64512, rir=rir, tenant=tenants[0]),
            ASN(asn=64513, rir=rir, tenant=tenants[0]),
            ASN(asn=64514, rir=rir, tenant=tenants[0]),
        )
        ASN.objects.bulk_create(asns)

        sites = (
<<<<<<< HEAD
            Site(name='Site 1', slug='site-1', region=regions[0], group=groups[0], tenant=tenants[0], status=SiteStatusChoices.STATUS_ACTIVE, facility='Facility 1', latitude=10, longitude=10),
            Site(name='Site 2', slug='site-2', region=regions[1], group=groups[1], tenant=tenants[1], status=SiteStatusChoices.STATUS_PLANNED, facility='Facility 2', latitude=20, longitude=20),
            Site(name='Site 3', slug='site-3', region=regions[2], group=groups[2], tenant=tenants[2], status=SiteStatusChoices.STATUS_RETIRED, facility='Facility 3', latitude=30, longitude=30),
=======
            Site(name='Site 1', slug='site-1', region=regions[0], group=groups[0], tenant=tenants[0], status=SiteStatusChoices.STATUS_ACTIVE, facility='Facility 1', asn=65001, latitude=10, longitude=10, contact_name='Contact 1', contact_phone='123-555-0001', contact_email='contact1@example.com', description='foobar1'),
            Site(name='Site 2', slug='site-2', region=regions[1], group=groups[1], tenant=tenants[1], status=SiteStatusChoices.STATUS_PLANNED, facility='Facility 2', asn=65002, latitude=20, longitude=20, contact_name='Contact 2', contact_phone='123-555-0002', contact_email='contact2@example.com', description='foobar2'),
            Site(name='Site 3', slug='site-3', region=regions[2], group=groups[2], tenant=tenants[2], status=SiteStatusChoices.STATUS_RETIRED, facility='Facility 3', asn=65003, latitude=30, longitude=30, contact_name='Contact 3', contact_phone='123-555-0003', contact_email='contact3@example.com'),
>>>>>>> 06cb7f35
        )
        Site.objects.bulk_create(sites)
        sites[0].asns.set([asns[0]])
        sites[1].asns.set([asns[1]])
        sites[2].asns.set([asns[2]])

    def test_name(self):
        params = {'name': ['Site 1', 'Site 2']}
        self.assertEqual(self.filterset(params, self.queryset).qs.count(), 2)

    def test_slug(self):
        params = {'slug': ['site-1', 'site-2']}
        self.assertEqual(self.filterset(params, self.queryset).qs.count(), 2)

    def test_facility(self):
        params = {'facility': ['Facility 1', 'Facility 2']}
        self.assertEqual(self.filterset(params, self.queryset).qs.count(), 2)

    def test_asn(self):
        params = {'asn': ['64512', '64513']}
        self.assertEqual(self.filterset(params, self.queryset).qs.count(), 2)

    def test_asn_id(self):
        asns = ASN.objects.all()[:2]
        params = {'asn_id': [asns[0].pk, asns[1].pk]}
        self.assertEqual(self.filterset(params, self.queryset).qs.count(), 2)

    def test_latitude(self):
        params = {'latitude': [10, 20]}
        self.assertEqual(self.filterset(params, self.queryset).qs.count(), 2)

    def test_longitude(self):
        params = {'longitude': [10, 20]}
        self.assertEqual(self.filterset(params, self.queryset).qs.count(), 2)

<<<<<<< HEAD
=======
    def test_contact_name(self):
        params = {'contact_name': ['Contact 1', 'Contact 2']}
        self.assertEqual(self.filterset(params, self.queryset).qs.count(), 2)

    def test_contact_phone(self):
        params = {'contact_phone': ['123-555-0001', '123-555-0002']}
        self.assertEqual(self.filterset(params, self.queryset).qs.count(), 2)

    def test_contact_email(self):
        params = {'contact_email': ['contact1@example.com', 'contact2@example.com']}
        self.assertEqual(self.filterset(params, self.queryset).qs.count(), 2)

    def test_description(self):
        params = {'description': ['foobar1', 'foobar2']}
        self.assertEqual(self.filterset(params, self.queryset).qs.count(), 2)

>>>>>>> 06cb7f35
    def test_status(self):
        params = {'status': [SiteStatusChoices.STATUS_ACTIVE, SiteStatusChoices.STATUS_PLANNED]}
        self.assertEqual(self.filterset(params, self.queryset).qs.count(), 2)

    def test_region(self):
        regions = Region.objects.all()[:2]
        params = {'region_id': [regions[0].pk, regions[1].pk]}
        self.assertEqual(self.filterset(params, self.queryset).qs.count(), 2)
        params = {'region': [regions[0].slug, regions[1].slug]}
        self.assertEqual(self.filterset(params, self.queryset).qs.count(), 2)

    def test_site_group(self):
        groups = SiteGroup.objects.all()[:2]
        params = {'group_id': [groups[0].pk, groups[1].pk]}
        self.assertEqual(self.filterset(params, self.queryset).qs.count(), 2)
        params = {'group': [groups[0].slug, groups[1].slug]}
        self.assertEqual(self.filterset(params, self.queryset).qs.count(), 2)

    def test_tenant(self):
        tenants = Tenant.objects.all()[:2]
        params = {'tenant_id': [tenants[0].pk, tenants[1].pk]}
        self.assertEqual(self.filterset(params, self.queryset).qs.count(), 2)
        params = {'tenant': [tenants[0].slug, tenants[1].slug]}
        self.assertEqual(self.filterset(params, self.queryset).qs.count(), 2)

    def test_tenant_group(self):
        tenant_groups = TenantGroup.objects.all()[:2]
        params = {'tenant_group_id': [tenant_groups[0].pk, tenant_groups[1].pk]}
        self.assertEqual(self.filterset(params, self.queryset).qs.count(), 2)
        params = {'tenant_group': [tenant_groups[0].slug, tenant_groups[1].slug]}
        self.assertEqual(self.filterset(params, self.queryset).qs.count(), 2)


class LocationTestCase(TestCase, ChangeLoggedFilterSetTests):
    queryset = Location.objects.all()
    filterset = LocationFilterSet

    @classmethod
    def setUpTestData(cls):

        regions = (
            Region(name='Region 1', slug='region-1'),
            Region(name='Region 2', slug='region-2'),
            Region(name='Region 3', slug='region-3'),
        )
        for region in regions:
            region.save()

        groups = (
            SiteGroup(name='Site Group 1', slug='site-group-1'),
            SiteGroup(name='Site Group 2', slug='site-group-2'),
            SiteGroup(name='Site Group 3', slug='site-group-3'),
        )
        for group in groups:
            group.save()

        sites = (
            Site(name='Site 1', slug='site-1', region=regions[0], group=groups[0]),
            Site(name='Site 2', slug='site-2', region=regions[1], group=groups[1]),
            Site(name='Site 3', slug='site-3', region=regions[2], group=groups[2]),
        )
        Site.objects.bulk_create(sites)

        parent_locations = (
            Location(name='Parent Location 1', slug='parent-location-1', site=sites[0]),
            Location(name='Parent Location 2', slug='parent-location-2', site=sites[1]),
            Location(name='Parent Location 3', slug='parent-location-3', site=sites[2]),
        )
        for location in parent_locations:
            location.save()

        locations = (
            Location(name='Location 1', slug='location-1', site=sites[0], parent=parent_locations[0], description='A'),
            Location(name='Location 2', slug='location-2', site=sites[1], parent=parent_locations[1], description='B'),
            Location(name='Location 3', slug='location-3', site=sites[2], parent=parent_locations[2], description='C'),
        )
        for location in locations:
            location.save()

    def test_name(self):
        params = {'name': ['Location 1', 'Location 2']}
        self.assertEqual(self.filterset(params, self.queryset).qs.count(), 2)

    def test_slug(self):
        params = {'slug': ['location-1', 'location-2']}
        self.assertEqual(self.filterset(params, self.queryset).qs.count(), 2)

    def test_description(self):
        params = {'description': ['A', 'B']}
        self.assertEqual(self.filterset(params, self.queryset).qs.count(), 2)

    def test_region(self):
        regions = Region.objects.all()[:2]
        params = {'region_id': [regions[0].pk, regions[1].pk]}
        self.assertEqual(self.filterset(params, self.queryset).qs.count(), 4)
        params = {'region': [regions[0].slug, regions[1].slug]}
        self.assertEqual(self.filterset(params, self.queryset).qs.count(), 4)

    def test_site_group(self):
        site_groups = SiteGroup.objects.all()[:2]
        params = {'site_group_id': [site_groups[0].pk, site_groups[1].pk]}
        self.assertEqual(self.filterset(params, self.queryset).qs.count(), 4)
        params = {'site_group': [site_groups[0].slug, site_groups[1].slug]}
        self.assertEqual(self.filterset(params, self.queryset).qs.count(), 4)

    def test_site(self):
        sites = Site.objects.all()[:2]
        params = {'site_id': [sites[0].pk, sites[1].pk]}
        self.assertEqual(self.filterset(params, self.queryset).qs.count(), 4)
        params = {'site': [sites[0].slug, sites[1].slug]}
        self.assertEqual(self.filterset(params, self.queryset).qs.count(), 4)

    def test_parent(self):
        parent_groups = Location.objects.filter(name__startswith='Parent')[:2]
        params = {'parent_id': [parent_groups[0].pk, parent_groups[1].pk]}
        self.assertEqual(self.filterset(params, self.queryset).qs.count(), 2)
        params = {'parent': [parent_groups[0].slug, parent_groups[1].slug]}
        self.assertEqual(self.filterset(params, self.queryset).qs.count(), 2)


class RackRoleTestCase(TestCase, ChangeLoggedFilterSetTests):
    queryset = RackRole.objects.all()
    filterset = RackRoleFilterSet

    @classmethod
    def setUpTestData(cls):

        rack_roles = (
            RackRole(name='Rack Role 1', slug='rack-role-1', color='ff0000', description='foobar1'),
            RackRole(name='Rack Role 2', slug='rack-role-2', color='00ff00', description='foobar2'),
            RackRole(name='Rack Role 3', slug='rack-role-3', color='0000ff'),
        )
        RackRole.objects.bulk_create(rack_roles)

    def test_name(self):
        params = {'name': ['Rack Role 1', 'Rack Role 2']}
        self.assertEqual(self.filterset(params, self.queryset).qs.count(), 2)

    def test_slug(self):
        params = {'slug': ['rack-role-1', 'rack-role-2']}
        self.assertEqual(self.filterset(params, self.queryset).qs.count(), 2)

    def test_color(self):
        params = {'color': ['ff0000', '00ff00']}
        self.assertEqual(self.filterset(params, self.queryset).qs.count(), 2)

    def test_description(self):
        params = {'description': ['foobar1', 'foobar2']}
        self.assertEqual(self.filterset(params, self.queryset).qs.count(), 2)


class RackTestCase(TestCase, ChangeLoggedFilterSetTests):
    queryset = Rack.objects.all()
    filterset = RackFilterSet

    @classmethod
    def setUpTestData(cls):

        regions = (
            Region(name='Region 1', slug='region-1'),
            Region(name='Region 2', slug='region-2'),
            Region(name='Region 3', slug='region-3'),
        )
        for region in regions:
            region.save()

        groups = (
            SiteGroup(name='Site Group 1', slug='site-group-1'),
            SiteGroup(name='Site Group 2', slug='site-group-2'),
            SiteGroup(name='Site Group 3', slug='site-group-3'),
        )
        for group in groups:
            group.save()

        sites = (
            Site(name='Site 1', slug='site-1', region=regions[0], group=groups[0]),
            Site(name='Site 2', slug='site-2', region=regions[1], group=groups[1]),
            Site(name='Site 3', slug='site-3', region=regions[2], group=groups[2]),
        )
        Site.objects.bulk_create(sites)

        locations = (
            Location(name='Location 1', slug='location-1', site=sites[0]),
            Location(name='Location 2', slug='location-2', site=sites[1]),
            Location(name='Location 3', slug='location-3', site=sites[2]),
        )
        for location in locations:
            location.save()

        rack_roles = (
            RackRole(name='Rack Role 1', slug='rack-role-1'),
            RackRole(name='Rack Role 2', slug='rack-role-2'),
            RackRole(name='Rack Role 3', slug='rack-role-3'),
        )
        RackRole.objects.bulk_create(rack_roles)

        tenant_groups = (
            TenantGroup(name='Tenant group 1', slug='tenant-group-1'),
            TenantGroup(name='Tenant group 2', slug='tenant-group-2'),
            TenantGroup(name='Tenant group 3', slug='tenant-group-3'),
        )
        for tenantgroup in tenant_groups:
            tenantgroup.save()

        tenants = (
            Tenant(name='Tenant 1', slug='tenant-1', group=tenant_groups[0]),
            Tenant(name='Tenant 2', slug='tenant-2', group=tenant_groups[1]),
            Tenant(name='Tenant 3', slug='tenant-3', group=tenant_groups[2]),
        )
        Tenant.objects.bulk_create(tenants)

        racks = (
            Rack(name='Rack 1', facility_id='rack-1', site=sites[0], location=locations[0], tenant=tenants[0], status=RackStatusChoices.STATUS_ACTIVE, role=rack_roles[0], serial='ABC', asset_tag='1001', type=RackTypeChoices.TYPE_2POST, width=RackWidthChoices.WIDTH_19IN, u_height=42, desc_units=False, outer_width=100, outer_depth=100, outer_unit=RackDimensionUnitChoices.UNIT_MILLIMETER),
            Rack(name='Rack 2', facility_id='rack-2', site=sites[1], location=locations[1], tenant=tenants[1], status=RackStatusChoices.STATUS_PLANNED, role=rack_roles[1], serial='DEF', asset_tag='1002', type=RackTypeChoices.TYPE_4POST, width=RackWidthChoices.WIDTH_21IN, u_height=43, desc_units=False, outer_width=200, outer_depth=200, outer_unit=RackDimensionUnitChoices.UNIT_MILLIMETER),
            Rack(name='Rack 3', facility_id='rack-3', site=sites[2], location=locations[2], tenant=tenants[2], status=RackStatusChoices.STATUS_RESERVED, role=rack_roles[2], serial='GHI', asset_tag='1003', type=RackTypeChoices.TYPE_CABINET, width=RackWidthChoices.WIDTH_23IN, u_height=44, desc_units=True, outer_width=300, outer_depth=300, outer_unit=RackDimensionUnitChoices.UNIT_INCH),
        )
        Rack.objects.bulk_create(racks)

    def test_name(self):
        params = {'name': ['Rack 1', 'Rack 2']}
        self.assertEqual(self.filterset(params, self.queryset).qs.count(), 2)

    def test_facility_id(self):
        params = {'facility_id': ['rack-1', 'rack-2']}
        self.assertEqual(self.filterset(params, self.queryset).qs.count(), 2)

    def test_asset_tag(self):
        params = {'asset_tag': ['1001', '1002']}
        self.assertEqual(self.filterset(params, self.queryset).qs.count(), 2)

    def test_type(self):
        params = {'type': [RackTypeChoices.TYPE_2POST, RackTypeChoices.TYPE_4POST]}
        self.assertEqual(self.filterset(params, self.queryset).qs.count(), 2)

    def test_width(self):
        params = {'width': [RackWidthChoices.WIDTH_19IN, RackWidthChoices.WIDTH_21IN]}
        self.assertEqual(self.filterset(params, self.queryset).qs.count(), 2)

    def test_u_height(self):
        params = {'u_height': [42, 43]}
        self.assertEqual(self.filterset(params, self.queryset).qs.count(), 2)

    def test_desc_units(self):
        params = {'desc_units': 'true'}
        self.assertEqual(self.filterset(params, self.queryset).qs.count(), 1)
        params = {'desc_units': 'false'}
        self.assertEqual(self.filterset(params, self.queryset).qs.count(), 2)

    def test_outer_width(self):
        params = {'outer_width': [100, 200]}
        self.assertEqual(self.filterset(params, self.queryset).qs.count(), 2)

    def test_outer_depth(self):
        params = {'outer_depth': [100, 200]}
        self.assertEqual(self.filterset(params, self.queryset).qs.count(), 2)

    def test_outer_unit(self):
        self.assertEqual(Rack.objects.filter(outer_unit__isnull=False).count(), 3)
        params = {'outer_unit': RackDimensionUnitChoices.UNIT_MILLIMETER}
        self.assertEqual(self.filterset(params, self.queryset).qs.count(), 2)

    def test_region(self):
        regions = Region.objects.all()[:2]
        params = {'region_id': [regions[0].pk, regions[1].pk]}
        self.assertEqual(self.filterset(params, self.queryset).qs.count(), 2)
        params = {'region': [regions[0].slug, regions[1].slug]}
        self.assertEqual(self.filterset(params, self.queryset).qs.count(), 2)

    def test_site_group(self):
        site_groups = SiteGroup.objects.all()[:2]
        params = {'site_group_id': [site_groups[0].pk, site_groups[1].pk]}
        self.assertEqual(self.filterset(params, self.queryset).qs.count(), 2)
        params = {'site_group': [site_groups[0].slug, site_groups[1].slug]}
        self.assertEqual(self.filterset(params, self.queryset).qs.count(), 2)

    def test_site(self):
        sites = Site.objects.all()[:2]
        params = {'site_id': [sites[0].pk, sites[1].pk]}
        self.assertEqual(self.filterset(params, self.queryset).qs.count(), 2)
        params = {'site': [sites[0].slug, sites[1].slug]}
        self.assertEqual(self.filterset(params, self.queryset).qs.count(), 2)

    def test_location(self):
        locations = Location.objects.all()[:2]
        params = {'location_id': [locations[0].pk, locations[1].pk]}
        self.assertEqual(self.filterset(params, self.queryset).qs.count(), 2)
        params = {'location': [locations[0].slug, locations[1].slug]}
        self.assertEqual(self.filterset(params, self.queryset).qs.count(), 2)

    def test_status(self):
        params = {'status': [RackStatusChoices.STATUS_ACTIVE, RackStatusChoices.STATUS_PLANNED]}
        self.assertEqual(self.filterset(params, self.queryset).qs.count(), 2)

    def test_role(self):
        roles = RackRole.objects.all()[:2]
        params = {'role_id': [roles[0].pk, roles[1].pk]}
        self.assertEqual(self.filterset(params, self.queryset).qs.count(), 2)
        params = {'role': [roles[0].slug, roles[1].slug]}
        self.assertEqual(self.filterset(params, self.queryset).qs.count(), 2)

    def test_serial(self):
        params = {'serial': 'ABC'}
        self.assertEqual(self.filterset(params, self.queryset).qs.count(), 1)
        params = {'serial': 'abc'}
        self.assertEqual(self.filterset(params, self.queryset).qs.count(), 1)

    def test_tenant(self):
        tenants = Tenant.objects.all()[:2]
        params = {'tenant_id': [tenants[0].pk, tenants[1].pk]}
        self.assertEqual(self.filterset(params, self.queryset).qs.count(), 2)
        params = {'tenant': [tenants[0].slug, tenants[1].slug]}
        self.assertEqual(self.filterset(params, self.queryset).qs.count(), 2)

    def test_tenant_group(self):
        tenant_groups = TenantGroup.objects.all()[:2]
        params = {'tenant_group_id': [tenant_groups[0].pk, tenant_groups[1].pk]}
        self.assertEqual(self.filterset(params, self.queryset).qs.count(), 2)
        params = {'tenant_group': [tenant_groups[0].slug, tenant_groups[1].slug]}
        self.assertEqual(self.filterset(params, self.queryset).qs.count(), 2)


class RackReservationTestCase(TestCase, ChangeLoggedFilterSetTests):
    queryset = RackReservation.objects.all()
    filterset = RackReservationFilterSet

    @classmethod
    def setUpTestData(cls):

        sites = (
            Site(name='Site 1', slug='site-1'),
            Site(name='Site 2', slug='site-2'),
            Site(name='Site 3', slug='site-3'),
        )
        Site.objects.bulk_create(sites)

        locations = (
            Location(name='Location 1', slug='location-1', site=sites[0]),
            Location(name='Location 2', slug='location-2', site=sites[1]),
            Location(name='Location 3', slug='location-3', site=sites[2]),
        )
        for location in locations:
            location.save()

        racks = (
            Rack(name='Rack 1', site=sites[0], location=locations[0]),
            Rack(name='Rack 2', site=sites[1], location=locations[1]),
            Rack(name='Rack 3', site=sites[2], location=locations[2]),
        )
        Rack.objects.bulk_create(racks)

        users = (
            User(username='User 1'),
            User(username='User 2'),
            User(username='User 3'),
        )
        User.objects.bulk_create(users)

        tenant_groups = (
            TenantGroup(name='Tenant group 1', slug='tenant-group-1'),
            TenantGroup(name='Tenant group 2', slug='tenant-group-2'),
            TenantGroup(name='Tenant group 3', slug='tenant-group-3'),
        )
        for tenantgroup in tenant_groups:
            tenantgroup.save()

        tenants = (
            Tenant(name='Tenant 1', slug='tenant-1', group=tenant_groups[0]),
            Tenant(name='Tenant 2', slug='tenant-2', group=tenant_groups[1]),
            Tenant(name='Tenant 3', slug='tenant-3', group=tenant_groups[2]),
        )
        Tenant.objects.bulk_create(tenants)

        reservations = (
            RackReservation(rack=racks[0], units=[1, 2, 3], user=users[0], tenant=tenants[0], description='foobar1'),
            RackReservation(rack=racks[1], units=[4, 5, 6], user=users[1], tenant=tenants[1], description='foobar2'),
            RackReservation(rack=racks[2], units=[7, 8, 9], user=users[2], tenant=tenants[2]),
        )
        RackReservation.objects.bulk_create(reservations)

    def test_site(self):
        sites = Site.objects.all()[:2]
        params = {'site_id': [sites[0].pk, sites[1].pk]}
        self.assertEqual(self.filterset(params, self.queryset).qs.count(), 2)
        params = {'site': [sites[0].slug, sites[1].slug]}
        self.assertEqual(self.filterset(params, self.queryset).qs.count(), 2)

    def test_location(self):
        locations = Location.objects.all()[:2]
        params = {'location_id': [locations[0].pk, locations[1].pk]}
        self.assertEqual(self.filterset(params, self.queryset).qs.count(), 2)
        params = {'location': [locations[0].slug, locations[1].slug]}
        self.assertEqual(self.filterset(params, self.queryset).qs.count(), 2)

    def test_user(self):
        users = User.objects.all()[:2]
        params = {'user_id': [users[0].pk, users[1].pk]}
        self.assertEqual(self.filterset(params, self.queryset).qs.count(), 2)
        params = {'user': [users[0].username, users[1].username]}
        self.assertEqual(self.filterset(params, self.queryset).qs.count(), 2)

    def test_tenant(self):
        tenants = Tenant.objects.all()[:2]
        params = {'tenant_id': [tenants[0].pk, tenants[1].pk]}
        self.assertEqual(self.filterset(params, self.queryset).qs.count(), 2)
        params = {'tenant': [tenants[0].slug, tenants[1].slug]}
        self.assertEqual(self.filterset(params, self.queryset).qs.count(), 2)

    def test_description(self):
        params = {'description': ['foobar1', 'foobar2']}
        self.assertEqual(self.filterset(params, self.queryset).qs.count(), 2)

    def test_tenant_group(self):
        tenant_groups = TenantGroup.objects.all()[:2]
        params = {'tenant_group_id': [tenant_groups[0].pk, tenant_groups[1].pk]}
        self.assertEqual(self.filterset(params, self.queryset).qs.count(), 2)
        params = {'tenant_group': [tenant_groups[0].slug, tenant_groups[1].slug]}
        self.assertEqual(self.filterset(params, self.queryset).qs.count(), 2)


class ManufacturerTestCase(TestCase, ChangeLoggedFilterSetTests):
    queryset = Manufacturer.objects.all()
    filterset = ManufacturerFilterSet

    @classmethod
    def setUpTestData(cls):

        manufacturers = (
            Manufacturer(name='Manufacturer 1', slug='manufacturer-1', description='A'),
            Manufacturer(name='Manufacturer 2', slug='manufacturer-2', description='B'),
            Manufacturer(name='Manufacturer 3', slug='manufacturer-3', description='C'),
        )
        Manufacturer.objects.bulk_create(manufacturers)

    def test_name(self):
        params = {'name': ['Manufacturer 1', 'Manufacturer 2']}
        self.assertEqual(self.filterset(params, self.queryset).qs.count(), 2)

    def test_slug(self):
        params = {'slug': ['manufacturer-1', 'manufacturer-2']}
        self.assertEqual(self.filterset(params, self.queryset).qs.count(), 2)

    def test_description(self):
        params = {'description': ['A', 'B']}
        self.assertEqual(self.filterset(params, self.queryset).qs.count(), 2)


class DeviceTypeTestCase(TestCase, ChangeLoggedFilterSetTests):
    queryset = DeviceType.objects.all()
    filterset = DeviceTypeFilterSet

    @classmethod
    def setUpTestData(cls):

        manufacturers = (
            Manufacturer(name='Manufacturer 1', slug='manufacturer-1'),
            Manufacturer(name='Manufacturer 2', slug='manufacturer-2'),
            Manufacturer(name='Manufacturer 3', slug='manufacturer-3'),
        )
        Manufacturer.objects.bulk_create(manufacturers)

        device_types = (
            DeviceType(manufacturer=manufacturers[0], model='Model 1', slug='model-1', part_number='Part Number 1', u_height=1, is_full_depth=True),
            DeviceType(manufacturer=manufacturers[1], model='Model 2', slug='model-2', part_number='Part Number 2', u_height=2, is_full_depth=True, subdevice_role=SubdeviceRoleChoices.ROLE_PARENT, airflow=DeviceAirflowChoices.AIRFLOW_FRONT_TO_REAR),
            DeviceType(manufacturer=manufacturers[2], model='Model 3', slug='model-3', part_number='Part Number 3', u_height=3, is_full_depth=False, subdevice_role=SubdeviceRoleChoices.ROLE_CHILD, airflow=DeviceAirflowChoices.AIRFLOW_REAR_TO_FRONT),
        )
        DeviceType.objects.bulk_create(device_types)

        # Add component templates for filtering
        ConsolePortTemplate.objects.bulk_create((
            ConsolePortTemplate(device_type=device_types[0], name='Console Port 1'),
            ConsolePortTemplate(device_type=device_types[1], name='Console Port 2'),
        ))
        ConsoleServerPortTemplate.objects.bulk_create((
            ConsoleServerPortTemplate(device_type=device_types[0], name='Console Server Port 1'),
            ConsoleServerPortTemplate(device_type=device_types[1], name='Console Server Port 2'),
        ))
        PowerPortTemplate.objects.bulk_create((
            PowerPortTemplate(device_type=device_types[0], name='Power Port 1'),
            PowerPortTemplate(device_type=device_types[1], name='Power Port 2'),
        ))
        PowerOutletTemplate.objects.bulk_create((
            PowerOutletTemplate(device_type=device_types[0], name='Power Outlet 1'),
            PowerOutletTemplate(device_type=device_types[1], name='Power Outlet 2'),
        ))
        InterfaceTemplate.objects.bulk_create((
            InterfaceTemplate(device_type=device_types[0], name='Interface 1'),
            InterfaceTemplate(device_type=device_types[1], name='Interface 2'),
        ))
        rear_ports = (
            RearPortTemplate(device_type=device_types[0], name='Rear Port 1', type=PortTypeChoices.TYPE_8P8C),
            RearPortTemplate(device_type=device_types[1], name='Rear Port 2', type=PortTypeChoices.TYPE_8P8C),
        )
        RearPortTemplate.objects.bulk_create(rear_ports)
        FrontPortTemplate.objects.bulk_create((
            FrontPortTemplate(device_type=device_types[0], name='Front Port 1', type=PortTypeChoices.TYPE_8P8C, rear_port=rear_ports[0]),
            FrontPortTemplate(device_type=device_types[1], name='Front Port 2', type=PortTypeChoices.TYPE_8P8C, rear_port=rear_ports[1]),
        ))
        ModuleBayTemplate.objects.bulk_create((
            ModuleBayTemplate(device_type=device_types[0], name='Module Bay 1'),
            ModuleBayTemplate(device_type=device_types[1], name='Module Bay 2'),
        ))
        DeviceBayTemplate.objects.bulk_create((
            DeviceBayTemplate(device_type=device_types[0], name='Device Bay 1'),
            DeviceBayTemplate(device_type=device_types[1], name='Device Bay 2'),
        ))

    def test_model(self):
        params = {'model': ['Model 1', 'Model 2']}
        self.assertEqual(self.filterset(params, self.queryset).qs.count(), 2)

    def test_slug(self):
        params = {'slug': ['model-1', 'model-2']}
        self.assertEqual(self.filterset(params, self.queryset).qs.count(), 2)

    def test_part_number(self):
        params = {'part_number': ['Part Number 1', 'Part Number 2']}
        self.assertEqual(self.filterset(params, self.queryset).qs.count(), 2)

    def test_u_height(self):
        params = {'u_height': [1, 2]}
        self.assertEqual(self.filterset(params, self.queryset).qs.count(), 2)

    def test_is_full_depth(self):
        params = {'is_full_depth': 'true'}
        self.assertEqual(self.filterset(params, self.queryset).qs.count(), 2)
        params = {'is_full_depth': 'false'}
        self.assertEqual(self.filterset(params, self.queryset).qs.count(), 1)

    def test_subdevice_role(self):
        params = {'subdevice_role': SubdeviceRoleChoices.ROLE_PARENT}
        self.assertEqual(self.filterset(params, self.queryset).qs.count(), 1)

    def test_airflow(self):
        params = {'airflow': DeviceAirflowChoices.AIRFLOW_FRONT_TO_REAR}
        self.assertEqual(self.filterset(params, self.queryset).qs.count(), 1)

    def test_manufacturer(self):
        manufacturers = Manufacturer.objects.all()[:2]
        params = {'manufacturer_id': [manufacturers[0].pk, manufacturers[1].pk]}
        self.assertEqual(self.filterset(params, self.queryset).qs.count(), 2)
        params = {'manufacturer': [manufacturers[0].slug, manufacturers[1].slug]}
        self.assertEqual(self.filterset(params, self.queryset).qs.count(), 2)

    def test_console_ports(self):
        params = {'console_ports': 'true'}
        self.assertEqual(self.filterset(params, self.queryset).qs.count(), 2)
        params = {'console_ports': 'false'}
        self.assertEqual(self.filterset(params, self.queryset).qs.count(), 1)

    def test_console_server_ports(self):
        params = {'console_server_ports': 'true'}
        self.assertEqual(self.filterset(params, self.queryset).qs.count(), 2)
        params = {'console_server_ports': 'false'}
        self.assertEqual(self.filterset(params, self.queryset).qs.count(), 1)

    def test_power_ports(self):
        params = {'power_ports': 'true'}
        self.assertEqual(self.filterset(params, self.queryset).qs.count(), 2)
        params = {'power_ports': 'false'}
        self.assertEqual(self.filterset(params, self.queryset).qs.count(), 1)

    def test_power_outlets(self):
        params = {'power_outlets': 'true'}
        self.assertEqual(self.filterset(params, self.queryset).qs.count(), 2)
        params = {'power_outlets': 'false'}
        self.assertEqual(self.filterset(params, self.queryset).qs.count(), 1)

    def test_interfaces(self):
        params = {'interfaces': 'true'}
        self.assertEqual(self.filterset(params, self.queryset).qs.count(), 2)
        params = {'interfaces': 'false'}
        self.assertEqual(self.filterset(params, self.queryset).qs.count(), 1)

    def test_pass_through_ports(self):
        params = {'pass_through_ports': 'true'}
        self.assertEqual(self.filterset(params, self.queryset).qs.count(), 2)
        params = {'pass_through_ports': 'false'}
        self.assertEqual(self.filterset(params, self.queryset).qs.count(), 1)

    def test_device_bays(self):
        params = {'device_bays': 'true'}
        self.assertEqual(self.filterset(params, self.queryset).qs.count(), 2)
        params = {'device_bays': 'false'}
        self.assertEqual(self.filterset(params, self.queryset).qs.count(), 1)

    def test_module_bays(self):
        params = {'module_bays': 'true'}
        self.assertEqual(self.filterset(params, self.queryset).qs.count(), 2)
        params = {'module_bays': 'false'}
        self.assertEqual(self.filterset(params, self.queryset).qs.count(), 1)


class ModuleTypeTestCase(TestCase, ChangeLoggedFilterSetTests):
    queryset = ModuleType.objects.all()
    filterset = ModuleTypeFilterSet

    @classmethod
    def setUpTestData(cls):

        manufacturers = (
            Manufacturer(name='Manufacturer 1', slug='manufacturer-1'),
            Manufacturer(name='Manufacturer 2', slug='manufacturer-2'),
            Manufacturer(name='Manufacturer 3', slug='manufacturer-3'),
        )
        Manufacturer.objects.bulk_create(manufacturers)

        module_types = (
            ModuleType(manufacturer=manufacturers[0], model='Model 1', part_number='Part Number 1'),
            ModuleType(manufacturer=manufacturers[1], model='Model 2', part_number='Part Number 2'),
            ModuleType(manufacturer=manufacturers[2], model='Model 3', part_number='Part Number 3'),
        )
        ModuleType.objects.bulk_create(module_types)

        # Add component templates for filtering
        ConsolePortTemplate.objects.bulk_create((
            ConsolePortTemplate(module_type=module_types[0], name='Console Port 1'),
            ConsolePortTemplate(module_type=module_types[1], name='Console Port 2'),
        ))
        ConsoleServerPortTemplate.objects.bulk_create((
            ConsoleServerPortTemplate(module_type=module_types[0], name='Console Server Port 1'),
            ConsoleServerPortTemplate(module_type=module_types[1], name='Console Server Port 2'),
        ))
        PowerPortTemplate.objects.bulk_create((
            PowerPortTemplate(module_type=module_types[0], name='Power Port 1'),
            PowerPortTemplate(module_type=module_types[1], name='Power Port 2'),
        ))
        PowerOutletTemplate.objects.bulk_create((
            PowerOutletTemplate(module_type=module_types[0], name='Power Outlet 1'),
            PowerOutletTemplate(module_type=module_types[1], name='Power Outlet 2'),
        ))
        InterfaceTemplate.objects.bulk_create((
            InterfaceTemplate(module_type=module_types[0], name='Interface 1'),
            InterfaceTemplate(module_type=module_types[1], name='Interface 2'),
        ))
        rear_ports = (
            RearPortTemplate(module_type=module_types[0], name='Rear Port 1', type=PortTypeChoices.TYPE_8P8C),
            RearPortTemplate(module_type=module_types[1], name='Rear Port 2', type=PortTypeChoices.TYPE_8P8C),
        )
        RearPortTemplate.objects.bulk_create(rear_ports)
        FrontPortTemplate.objects.bulk_create((
            FrontPortTemplate(module_type=module_types[0], name='Front Port 1', type=PortTypeChoices.TYPE_8P8C, rear_port=rear_ports[0]),
            FrontPortTemplate(module_type=module_types[1], name='Front Port 2', type=PortTypeChoices.TYPE_8P8C, rear_port=rear_ports[1]),
        ))

    def test_model(self):
        params = {'model': ['Model 1', 'Model 2']}
        self.assertEqual(self.filterset(params, self.queryset).qs.count(), 2)

    def test_part_number(self):
        params = {'part_number': ['Part Number 1', 'Part Number 2']}
        self.assertEqual(self.filterset(params, self.queryset).qs.count(), 2)

    def test_manufacturer(self):
        manufacturers = Manufacturer.objects.all()[:2]
        params = {'manufacturer_id': [manufacturers[0].pk, manufacturers[1].pk]}
        self.assertEqual(self.filterset(params, self.queryset).qs.count(), 2)
        params = {'manufacturer': [manufacturers[0].slug, manufacturers[1].slug]}
        self.assertEqual(self.filterset(params, self.queryset).qs.count(), 2)

    def test_console_ports(self):
        params = {'console_ports': 'true'}
        self.assertEqual(self.filterset(params, self.queryset).qs.count(), 2)
        params = {'console_ports': 'false'}
        self.assertEqual(self.filterset(params, self.queryset).qs.count(), 1)

    def test_console_server_ports(self):
        params = {'console_server_ports': 'true'}
        self.assertEqual(self.filterset(params, self.queryset).qs.count(), 2)
        params = {'console_server_ports': 'false'}
        self.assertEqual(self.filterset(params, self.queryset).qs.count(), 1)

    def test_power_ports(self):
        params = {'power_ports': 'true'}
        self.assertEqual(self.filterset(params, self.queryset).qs.count(), 2)
        params = {'power_ports': 'false'}
        self.assertEqual(self.filterset(params, self.queryset).qs.count(), 1)

    def test_power_outlets(self):
        params = {'power_outlets': 'true'}
        self.assertEqual(self.filterset(params, self.queryset).qs.count(), 2)
        params = {'power_outlets': 'false'}
        self.assertEqual(self.filterset(params, self.queryset).qs.count(), 1)

    def test_interfaces(self):
        params = {'interfaces': 'true'}
        self.assertEqual(self.filterset(params, self.queryset).qs.count(), 2)
        params = {'interfaces': 'false'}
        self.assertEqual(self.filterset(params, self.queryset).qs.count(), 1)

    def test_pass_through_ports(self):
        params = {'pass_through_ports': 'true'}
        self.assertEqual(self.filterset(params, self.queryset).qs.count(), 2)
        params = {'pass_through_ports': 'false'}
        self.assertEqual(self.filterset(params, self.queryset).qs.count(), 1)


class ConsolePortTemplateTestCase(TestCase, ChangeLoggedFilterSetTests):
    queryset = ConsolePortTemplate.objects.all()
    filterset = ConsolePortTemplateFilterSet

    @classmethod
    def setUpTestData(cls):

        manufacturer = Manufacturer.objects.create(name='Manufacturer 1', slug='manufacturer-1')

        device_types = (
            DeviceType(manufacturer=manufacturer, model='Model 1', slug='model-1'),
            DeviceType(manufacturer=manufacturer, model='Model 2', slug='model-2'),
            DeviceType(manufacturer=manufacturer, model='Model 3', slug='model-3'),
        )
        DeviceType.objects.bulk_create(device_types)

        ConsolePortTemplate.objects.bulk_create((
            ConsolePortTemplate(device_type=device_types[0], name='Console Port 1'),
            ConsolePortTemplate(device_type=device_types[1], name='Console Port 2'),
            ConsolePortTemplate(device_type=device_types[2], name='Console Port 3'),
        ))

    def test_name(self):
        params = {'name': ['Console Port 1', 'Console Port 2']}
        self.assertEqual(self.filterset(params, self.queryset).qs.count(), 2)

    def test_devicetype_id(self):
        device_types = DeviceType.objects.all()[:2]
        params = {'devicetype_id': [device_types[0].pk, device_types[1].pk]}
        self.assertEqual(self.filterset(params, self.queryset).qs.count(), 2)


class ConsoleServerPortTemplateTestCase(TestCase, ChangeLoggedFilterSetTests):
    queryset = ConsoleServerPortTemplate.objects.all()
    filterset = ConsoleServerPortTemplateFilterSet

    @classmethod
    def setUpTestData(cls):

        manufacturer = Manufacturer.objects.create(name='Manufacturer 1', slug='manufacturer-1')

        device_types = (
            DeviceType(manufacturer=manufacturer, model='Model 1', slug='model-1'),
            DeviceType(manufacturer=manufacturer, model='Model 2', slug='model-2'),
            DeviceType(manufacturer=manufacturer, model='Model 3', slug='model-3'),
        )
        DeviceType.objects.bulk_create(device_types)

        ConsoleServerPortTemplate.objects.bulk_create((
            ConsoleServerPortTemplate(device_type=device_types[0], name='Console Server Port 1'),
            ConsoleServerPortTemplate(device_type=device_types[1], name='Console Server Port 2'),
            ConsoleServerPortTemplate(device_type=device_types[2], name='Console Server Port 3'),
        ))

    def test_name(self):
        params = {'name': ['Console Server Port 1', 'Console Server Port 2']}
        self.assertEqual(self.filterset(params, self.queryset).qs.count(), 2)

    def test_devicetype_id(self):
        device_types = DeviceType.objects.all()[:2]
        params = {'devicetype_id': [device_types[0].pk, device_types[1].pk]}
        self.assertEqual(self.filterset(params, self.queryset).qs.count(), 2)


class PowerPortTemplateTestCase(TestCase, ChangeLoggedFilterSetTests):
    queryset = PowerPortTemplate.objects.all()
    filterset = PowerPortTemplateFilterSet

    @classmethod
    def setUpTestData(cls):

        manufacturer = Manufacturer.objects.create(name='Manufacturer 1', slug='manufacturer-1')

        device_types = (
            DeviceType(manufacturer=manufacturer, model='Model 1', slug='model-1'),
            DeviceType(manufacturer=manufacturer, model='Model 2', slug='model-2'),
            DeviceType(manufacturer=manufacturer, model='Model 3', slug='model-3'),
        )
        DeviceType.objects.bulk_create(device_types)

        PowerPortTemplate.objects.bulk_create((
            PowerPortTemplate(device_type=device_types[0], name='Power Port 1', maximum_draw=100, allocated_draw=50),
            PowerPortTemplate(device_type=device_types[1], name='Power Port 2', maximum_draw=200, allocated_draw=100),
            PowerPortTemplate(device_type=device_types[2], name='Power Port 3', maximum_draw=300, allocated_draw=150),
        ))

    def test_name(self):
        params = {'name': ['Power Port 1', 'Power Port 2']}
        self.assertEqual(self.filterset(params, self.queryset).qs.count(), 2)

    def test_devicetype_id(self):
        device_types = DeviceType.objects.all()[:2]
        params = {'devicetype_id': [device_types[0].pk, device_types[1].pk]}
        self.assertEqual(self.filterset(params, self.queryset).qs.count(), 2)

    def test_maximum_draw(self):
        params = {'maximum_draw': [100, 200]}
        self.assertEqual(self.filterset(params, self.queryset).qs.count(), 2)

    def test_allocated_draw(self):
        params = {'allocated_draw': [50, 100]}
        self.assertEqual(self.filterset(params, self.queryset).qs.count(), 2)


class PowerOutletTemplateTestCase(TestCase, ChangeLoggedFilterSetTests):
    queryset = PowerOutletTemplate.objects.all()
    filterset = PowerOutletTemplateFilterSet

    @classmethod
    def setUpTestData(cls):

        manufacturer = Manufacturer.objects.create(name='Manufacturer 1', slug='manufacturer-1')

        device_types = (
            DeviceType(manufacturer=manufacturer, model='Model 1', slug='model-1'),
            DeviceType(manufacturer=manufacturer, model='Model 2', slug='model-2'),
            DeviceType(manufacturer=manufacturer, model='Model 3', slug='model-3'),
        )
        DeviceType.objects.bulk_create(device_types)

        PowerOutletTemplate.objects.bulk_create((
            PowerOutletTemplate(device_type=device_types[0], name='Power Outlet 1', feed_leg=PowerOutletFeedLegChoices.FEED_LEG_A),
            PowerOutletTemplate(device_type=device_types[1], name='Power Outlet 2', feed_leg=PowerOutletFeedLegChoices.FEED_LEG_B),
            PowerOutletTemplate(device_type=device_types[2], name='Power Outlet 3', feed_leg=PowerOutletFeedLegChoices.FEED_LEG_C),
        ))

    def test_name(self):
        params = {'name': ['Power Outlet 1', 'Power Outlet 2']}
        self.assertEqual(self.filterset(params, self.queryset).qs.count(), 2)

    def test_devicetype_id(self):
        device_types = DeviceType.objects.all()[:2]
        params = {'devicetype_id': [device_types[0].pk, device_types[1].pk]}
        self.assertEqual(self.filterset(params, self.queryset).qs.count(), 2)

    def test_feed_leg(self):
        params = {'feed_leg': [PowerOutletFeedLegChoices.FEED_LEG_A, PowerOutletFeedLegChoices.FEED_LEG_B]}
        self.assertEqual(self.filterset(params, self.queryset).qs.count(), 2)


class InterfaceTemplateTestCase(TestCase, ChangeLoggedFilterSetTests):
    queryset = InterfaceTemplate.objects.all()
    filterset = InterfaceTemplateFilterSet

    @classmethod
    def setUpTestData(cls):

        manufacturer = Manufacturer.objects.create(name='Manufacturer 1', slug='manufacturer-1')

        device_types = (
            DeviceType(manufacturer=manufacturer, model='Model 1', slug='model-1'),
            DeviceType(manufacturer=manufacturer, model='Model 2', slug='model-2'),
            DeviceType(manufacturer=manufacturer, model='Model 3', slug='model-3'),
        )
        DeviceType.objects.bulk_create(device_types)

        InterfaceTemplate.objects.bulk_create((
            InterfaceTemplate(device_type=device_types[0], name='Interface 1', type=InterfaceTypeChoices.TYPE_1GE_FIXED, mgmt_only=True),
            InterfaceTemplate(device_type=device_types[1], name='Interface 2', type=InterfaceTypeChoices.TYPE_1GE_GBIC, mgmt_only=False),
            InterfaceTemplate(device_type=device_types[2], name='Interface 3', type=InterfaceTypeChoices.TYPE_1GE_SFP, mgmt_only=False),
        ))

    def test_name(self):
        params = {'name': ['Interface 1', 'Interface 2']}
        self.assertEqual(self.filterset(params, self.queryset).qs.count(), 2)

    def test_devicetype_id(self):
        device_types = DeviceType.objects.all()[:2]
        params = {'devicetype_id': [device_types[0].pk, device_types[1].pk]}
        self.assertEqual(self.filterset(params, self.queryset).qs.count(), 2)

    def test_type(self):
        params = {'type': [InterfaceTypeChoices.TYPE_1GE_FIXED, InterfaceTypeChoices.TYPE_1GE_GBIC]}
        self.assertEqual(self.filterset(params, self.queryset).qs.count(), 2)

    def test_mgmt_only(self):
        params = {'mgmt_only': 'true'}
        self.assertEqual(self.filterset(params, self.queryset).qs.count(), 1)
        params = {'mgmt_only': 'false'}
        self.assertEqual(self.filterset(params, self.queryset).qs.count(), 2)


class FrontPortTemplateTestCase(TestCase, ChangeLoggedFilterSetTests):
    queryset = FrontPortTemplate.objects.all()
    filterset = FrontPortTemplateFilterSet

    @classmethod
    def setUpTestData(cls):

        manufacturer = Manufacturer.objects.create(name='Manufacturer 1', slug='manufacturer-1')

        device_types = (
            DeviceType(manufacturer=manufacturer, model='Model 1', slug='model-1'),
            DeviceType(manufacturer=manufacturer, model='Model 2', slug='model-2'),
            DeviceType(manufacturer=manufacturer, model='Model 3', slug='model-3'),
        )
        DeviceType.objects.bulk_create(device_types)

        rear_ports = (
            RearPortTemplate(device_type=device_types[0], name='Rear Port 1', type=PortTypeChoices.TYPE_8P8C),
            RearPortTemplate(device_type=device_types[1], name='Rear Port 2', type=PortTypeChoices.TYPE_8P8C),
            RearPortTemplate(device_type=device_types[2], name='Rear Port 3', type=PortTypeChoices.TYPE_8P8C),
        )
        RearPortTemplate.objects.bulk_create(rear_ports)

        FrontPortTemplate.objects.bulk_create((
            FrontPortTemplate(device_type=device_types[0], name='Front Port 1', rear_port=rear_ports[0], type=PortTypeChoices.TYPE_8P8C, color=ColorChoices.COLOR_RED),
            FrontPortTemplate(device_type=device_types[1], name='Front Port 2', rear_port=rear_ports[1], type=PortTypeChoices.TYPE_110_PUNCH, color=ColorChoices.COLOR_GREEN),
            FrontPortTemplate(device_type=device_types[2], name='Front Port 3', rear_port=rear_ports[2], type=PortTypeChoices.TYPE_BNC, color=ColorChoices.COLOR_BLUE),
        ))

    def test_name(self):
        params = {'name': ['Front Port 1', 'Front Port 2']}
        self.assertEqual(self.filterset(params, self.queryset).qs.count(), 2)

    def test_devicetype_id(self):
        device_types = DeviceType.objects.all()[:2]
        params = {'devicetype_id': [device_types[0].pk, device_types[1].pk]}
        self.assertEqual(self.filterset(params, self.queryset).qs.count(), 2)

    def test_type(self):
        params = {'type': [PortTypeChoices.TYPE_8P8C, PortTypeChoices.TYPE_110_PUNCH]}
        self.assertEqual(self.filterset(params, self.queryset).qs.count(), 2)

    def test_color(self):
        params = {'color': [ColorChoices.COLOR_RED, ColorChoices.COLOR_GREEN]}
        self.assertEqual(self.filterset(params, self.queryset).qs.count(), 2)


class RearPortTemplateTestCase(TestCase, ChangeLoggedFilterSetTests):
    queryset = RearPortTemplate.objects.all()
    filterset = RearPortTemplateFilterSet

    @classmethod
    def setUpTestData(cls):

        manufacturer = Manufacturer.objects.create(name='Manufacturer 1', slug='manufacturer-1')

        device_types = (
            DeviceType(manufacturer=manufacturer, model='Model 1', slug='model-1'),
            DeviceType(manufacturer=manufacturer, model='Model 2', slug='model-2'),
            DeviceType(manufacturer=manufacturer, model='Model 3', slug='model-3'),
        )
        DeviceType.objects.bulk_create(device_types)

        RearPortTemplate.objects.bulk_create((
            RearPortTemplate(device_type=device_types[0], name='Rear Port 1', type=PortTypeChoices.TYPE_8P8C, color=ColorChoices.COLOR_RED, positions=1),
            RearPortTemplate(device_type=device_types[1], name='Rear Port 2', type=PortTypeChoices.TYPE_110_PUNCH, color=ColorChoices.COLOR_GREEN, positions=2),
            RearPortTemplate(device_type=device_types[2], name='Rear Port 3', type=PortTypeChoices.TYPE_BNC, color=ColorChoices.COLOR_BLUE, positions=3),
        ))

    def test_name(self):
        params = {'name': ['Rear Port 1', 'Rear Port 2']}
        self.assertEqual(self.filterset(params, self.queryset).qs.count(), 2)

    def test_devicetype_id(self):
        device_types = DeviceType.objects.all()[:2]
        params = {'devicetype_id': [device_types[0].pk, device_types[1].pk]}
        self.assertEqual(self.filterset(params, self.queryset).qs.count(), 2)

    def test_type(self):
        params = {'type': [PortTypeChoices.TYPE_8P8C, PortTypeChoices.TYPE_110_PUNCH]}
        self.assertEqual(self.filterset(params, self.queryset).qs.count(), 2)

    def test_color(self):
        params = {'color': [ColorChoices.COLOR_RED, ColorChoices.COLOR_GREEN]}
        self.assertEqual(self.filterset(params, self.queryset).qs.count(), 2)

    def test_positions(self):
        params = {'positions': [1, 2]}
        self.assertEqual(self.filterset(params, self.queryset).qs.count(), 2)


class ModuleBayTemplateTestCase(TestCase, ChangeLoggedFilterSetTests):
    queryset = ModuleBayTemplate.objects.all()
    filterset = ModuleBayTemplateFilterSet

    @classmethod
    def setUpTestData(cls):

        manufacturer = Manufacturer.objects.create(name='Manufacturer 1', slug='manufacturer-1')

        device_types = (
            DeviceType(manufacturer=manufacturer, model='Model 1', slug='model-1'),
            DeviceType(manufacturer=manufacturer, model='Model 2', slug='model-2'),
            DeviceType(manufacturer=manufacturer, model='Model 3', slug='model-3'),
        )
        DeviceType.objects.bulk_create(device_types)

        ModuleBayTemplate.objects.bulk_create((
            ModuleBayTemplate(device_type=device_types[0], name='Module Bay 1'),
            ModuleBayTemplate(device_type=device_types[1], name='Module Bay 2'),
            ModuleBayTemplate(device_type=device_types[2], name='Module Bay 3'),
        ))

    def test_name(self):
        params = {'name': ['Module Bay 1', 'Module Bay 2']}
        self.assertEqual(self.filterset(params, self.queryset).qs.count(), 2)

    def test_devicetype_id(self):
        device_types = DeviceType.objects.all()[:2]
        params = {'devicetype_id': [device_types[0].pk, device_types[1].pk]}
        self.assertEqual(self.filterset(params, self.queryset).qs.count(), 2)


class DeviceBayTemplateTestCase(TestCase, ChangeLoggedFilterSetTests):
    queryset = DeviceBayTemplate.objects.all()
    filterset = DeviceBayTemplateFilterSet

    @classmethod
    def setUpTestData(cls):

        manufacturer = Manufacturer.objects.create(name='Manufacturer 1', slug='manufacturer-1')

        device_types = (
            DeviceType(manufacturer=manufacturer, model='Model 1', slug='model-1'),
            DeviceType(manufacturer=manufacturer, model='Model 2', slug='model-2'),
            DeviceType(manufacturer=manufacturer, model='Model 3', slug='model-3'),
        )
        DeviceType.objects.bulk_create(device_types)

        DeviceBayTemplate.objects.bulk_create((
            DeviceBayTemplate(device_type=device_types[0], name='Device Bay 1'),
            DeviceBayTemplate(device_type=device_types[1], name='Device Bay 2'),
            DeviceBayTemplate(device_type=device_types[2], name='Device Bay 3'),
        ))

    def test_name(self):
        params = {'name': ['Device Bay 1', 'Device Bay 2']}
        self.assertEqual(self.filterset(params, self.queryset).qs.count(), 2)

    def test_devicetype_id(self):
        device_types = DeviceType.objects.all()[:2]
        params = {'devicetype_id': [device_types[0].pk, device_types[1].pk]}
        self.assertEqual(self.filterset(params, self.queryset).qs.count(), 2)


class InventoryItemTemplateTestCase(TestCase, ChangeLoggedFilterSetTests):
    queryset = InventoryItemTemplate.objects.all()
    filterset = InventoryItemTemplateFilterSet

    @classmethod
    def setUpTestData(cls):
        manufacturers = (
            Manufacturer(name='Manufacturer 1', slug='manufacturer-1'),
            Manufacturer(name='Manufacturer 2', slug='manufacturer-2'),
            Manufacturer(name='Manufacturer 3', slug='manufacturer-3'),
        )
        Manufacturer.objects.bulk_create(manufacturers)

        device_types = (
            DeviceType(manufacturer=manufacturers[0], model='Model 1', slug='model-1'),
            DeviceType(manufacturer=manufacturers[0], model='Model 2', slug='model-2'),
            DeviceType(manufacturer=manufacturers[0], model='Model 3', slug='model-3'),
        )
        DeviceType.objects.bulk_create(device_types)

        inventory_item_roles = (
            InventoryItemRole(name='Inventory Item Role 1', slug='inventory-item-role-1'),
            InventoryItemRole(name='Inventory Item Role 2', slug='inventory-item-role-2'),
            InventoryItemRole(name='Inventory Item Role 3', slug='inventory-item-role-3'),
        )
        InventoryItemRole.objects.bulk_create(inventory_item_roles)

        inventory_item_templates = (
            InventoryItemTemplate(device_type=device_types[0], name='Inventory Item 1', label='A', role=inventory_item_roles[0], manufacturer=manufacturers[0], part_id='1001'),
            InventoryItemTemplate(device_type=device_types[1], name='Inventory Item 2', label='B', role=inventory_item_roles[1], manufacturer=manufacturers[1], part_id='1002'),
            InventoryItemTemplate(device_type=device_types[2], name='Inventory Item 3', label='C', role=inventory_item_roles[2], manufacturer=manufacturers[2], part_id='1003'),
        )
        for item in inventory_item_templates:
            item.save()

        child_inventory_item_templates = (
            InventoryItemTemplate(device_type=device_types[0], name='Inventory Item 1A', parent=inventory_item_templates[0]),
            InventoryItemTemplate(device_type=device_types[1], name='Inventory Item 2A', parent=inventory_item_templates[1]),
            InventoryItemTemplate(device_type=device_types[2], name='Inventory Item 3A', parent=inventory_item_templates[2]),
        )
        for item in child_inventory_item_templates:
            item.save()

    def test_name(self):
        params = {'name': ['Inventory Item 1', 'Inventory Item 2']}
        self.assertEqual(self.filterset(params, self.queryset).qs.count(), 2)

    def test_devicetype_id(self):
        device_types = DeviceType.objects.all()[:2]
        params = {'devicetype_id': [device_types[0].pk, device_types[1].pk]}
        self.assertEqual(self.filterset(params, self.queryset).qs.count(), 4)

    def test_label(self):
        params = {'label': ['A', 'B']}
        self.assertEqual(self.filterset(params, self.queryset).qs.count(), 2)

    def test_part_id(self):
        params = {'part_id': ['1001', '1002']}
        self.assertEqual(self.filterset(params, self.queryset).qs.count(), 2)

    def test_parent_id(self):
        parent_items = InventoryItemTemplate.objects.filter(parent__isnull=True)[:2]
        params = {'parent_id': [parent_items[0].pk, parent_items[1].pk]}
        self.assertEqual(self.filterset(params, self.queryset).qs.count(), 2)

    def test_role(self):
        roles = InventoryItemRole.objects.all()[:2]
        params = {'role_id': [roles[0].pk, roles[1].pk]}
        self.assertEqual(self.filterset(params, self.queryset).qs.count(), 2)
        params = {'role': [roles[0].slug, roles[1].slug]}
        self.assertEqual(self.filterset(params, self.queryset).qs.count(), 2)

    def test_manufacturer(self):
        manufacturers = Manufacturer.objects.all()[:2]
        params = {'manufacturer_id': [manufacturers[0].pk, manufacturers[1].pk]}
        self.assertEqual(self.filterset(params, self.queryset).qs.count(), 2)
        params = {'manufacturer': [manufacturers[0].slug, manufacturers[1].slug]}
        self.assertEqual(self.filterset(params, self.queryset).qs.count(), 2)


class DeviceRoleTestCase(TestCase, ChangeLoggedFilterSetTests):
    queryset = DeviceRole.objects.all()
    filterset = DeviceRoleFilterSet

    @classmethod
    def setUpTestData(cls):

        device_roles = (
            DeviceRole(name='Device Role 1', slug='device-role-1', color='ff0000', vm_role=True, description='foobar1'),
            DeviceRole(name='Device Role 2', slug='device-role-2', color='00ff00', vm_role=True, description='foobar2'),
            DeviceRole(name='Device Role 3', slug='device-role-3', color='0000ff', vm_role=False),
        )
        DeviceRole.objects.bulk_create(device_roles)

    def test_name(self):
        params = {'name': ['Device Role 1', 'Device Role 2']}
        self.assertEqual(self.filterset(params, self.queryset).qs.count(), 2)

    def test_slug(self):
        params = {'slug': ['device-role-1', 'device-role-2']}
        self.assertEqual(self.filterset(params, self.queryset).qs.count(), 2)

    def test_color(self):
        params = {'color': ['ff0000', '00ff00']}
        self.assertEqual(self.filterset(params, self.queryset).qs.count(), 2)

    def test_vm_role(self):
        params = {'vm_role': 'true'}
        self.assertEqual(self.filterset(params, self.queryset).qs.count(), 2)
        params = {'vm_role': 'false'}
        self.assertEqual(self.filterset(params, self.queryset).qs.count(), 1)

    def test_description(self):
        params = {'description': ['foobar1', 'foobar2']}
        self.assertEqual(self.filterset(params, self.queryset).qs.count(), 2)


class PlatformTestCase(TestCase, ChangeLoggedFilterSetTests):
    queryset = Platform.objects.all()
    filterset = PlatformFilterSet

    @classmethod
    def setUpTestData(cls):

        manufacturers = (
            Manufacturer(name='Manufacturer 1', slug='manufacturer-1'),
            Manufacturer(name='Manufacturer 2', slug='manufacturer-2'),
            Manufacturer(name='Manufacturer 3', slug='manufacturer-3'),
        )
        Manufacturer.objects.bulk_create(manufacturers)

        platforms = (
            Platform(name='Platform 1', slug='platform-1', manufacturer=manufacturers[0], napalm_driver='driver-1', description='A'),
            Platform(name='Platform 2', slug='platform-2', manufacturer=manufacturers[1], napalm_driver='driver-2', description='B'),
            Platform(name='Platform 3', slug='platform-3', manufacturer=manufacturers[2], napalm_driver='driver-3', description='C'),
        )
        Platform.objects.bulk_create(platforms)

    def test_name(self):
        params = {'name': ['Platform 1', 'Platform 2']}
        self.assertEqual(self.filterset(params, self.queryset).qs.count(), 2)

    def test_slug(self):
        params = {'slug': ['platform-1', 'platform-2']}
        self.assertEqual(self.filterset(params, self.queryset).qs.count(), 2)

    def test_description(self):
        params = {'description': ['A', 'B']}
        self.assertEqual(self.filterset(params, self.queryset).qs.count(), 2)

    def test_napalm_driver(self):
        params = {'napalm_driver': ['driver-1', 'driver-2']}
        self.assertEqual(self.filterset(params, self.queryset).qs.count(), 2)

    def test_manufacturer(self):
        manufacturers = Manufacturer.objects.all()[:2]
        params = {'manufacturer_id': [manufacturers[0].pk, manufacturers[1].pk]}
        self.assertEqual(self.filterset(params, self.queryset).qs.count(), 2)
        params = {'manufacturer': [manufacturers[0].slug, manufacturers[1].slug]}
        self.assertEqual(self.filterset(params, self.queryset).qs.count(), 2)


class DeviceTestCase(TestCase, ChangeLoggedFilterSetTests):
    queryset = Device.objects.all()
    filterset = DeviceFilterSet

    @classmethod
    def setUpTestData(cls):

        manufacturers = (
            Manufacturer(name='Manufacturer 1', slug='manufacturer-1'),
            Manufacturer(name='Manufacturer 2', slug='manufacturer-2'),
            Manufacturer(name='Manufacturer 3', slug='manufacturer-3'),
        )
        Manufacturer.objects.bulk_create(manufacturers)

        device_types = (
            DeviceType(manufacturer=manufacturers[0], model='Model 1', slug='model-1', is_full_depth=True),
            DeviceType(manufacturer=manufacturers[1], model='Model 2', slug='model-2', is_full_depth=True),
            DeviceType(manufacturer=manufacturers[2], model='Model 3', slug='model-3', is_full_depth=False),
        )
        DeviceType.objects.bulk_create(device_types)

        device_roles = (
            DeviceRole(name='Device Role 1', slug='device-role-1'),
            DeviceRole(name='Device Role 2', slug='device-role-2'),
            DeviceRole(name='Device Role 3', slug='device-role-3'),
        )
        DeviceRole.objects.bulk_create(device_roles)

        platforms = (
            Platform(name='Platform 1', slug='platform-1'),
            Platform(name='Platform 2', slug='platform-2'),
            Platform(name='Platform 3', slug='platform-3'),
        )
        Platform.objects.bulk_create(platforms)

        regions = (
            Region(name='Region 1', slug='region-1'),
            Region(name='Region 2', slug='region-2'),
            Region(name='Region 3', slug='region-3'),
        )
        for region in regions:
            region.save()

        groups = (
            SiteGroup(name='Site Group 1', slug='site-group-1'),
            SiteGroup(name='Site Group 2', slug='site-group-2'),
            SiteGroup(name='Site Group 3', slug='site-group-3'),
        )
        for group in groups:
            group.save()

        sites = (
            Site(name='Site 1', slug='site-1', region=regions[0], group=groups[0]),
            Site(name='Site 2', slug='site-2', region=regions[1], group=groups[1]),
            Site(name='Site 3', slug='site-3', region=regions[2], group=groups[2]),
        )
        Site.objects.bulk_create(sites)

        locations = (
            Location(name='Location 1', slug='location-1', site=sites[0]),
            Location(name='Location 2', slug='location-2', site=sites[1]),
            Location(name='Location 3', slug='location-3', site=sites[2]),
        )
        for location in locations:
            location.save()

        racks = (
            Rack(name='Rack 1', site=sites[0], location=locations[0]),
            Rack(name='Rack 2', site=sites[1], location=locations[1]),
            Rack(name='Rack 3', site=sites[2], location=locations[2]),
        )
        Rack.objects.bulk_create(racks)

        cluster_type = ClusterType.objects.create(name='Cluster Type 1', slug='cluster-type-1')
        clusters = (
            Cluster(name='Cluster 1', type=cluster_type),
            Cluster(name='Cluster 2', type=cluster_type),
            Cluster(name='Cluster 3', type=cluster_type),
        )
        Cluster.objects.bulk_create(clusters)

        tenant_groups = (
            TenantGroup(name='Tenant group 1', slug='tenant-group-1'),
            TenantGroup(name='Tenant group 2', slug='tenant-group-2'),
            TenantGroup(name='Tenant group 3', slug='tenant-group-3'),
        )
        for tenantgroup in tenant_groups:
            tenantgroup.save()

        tenants = (
            Tenant(name='Tenant 1', slug='tenant-1', group=tenant_groups[0]),
            Tenant(name='Tenant 2', slug='tenant-2', group=tenant_groups[1]),
            Tenant(name='Tenant 3', slug='tenant-3', group=tenant_groups[2]),
        )
        Tenant.objects.bulk_create(tenants)

        devices = (
            Device(name='Device 1', device_type=device_types[0], device_role=device_roles[0], platform=platforms[0], tenant=tenants[0], serial='ABC', asset_tag='1001', site=sites[0], location=locations[0], rack=racks[0], position=1, face=DeviceFaceChoices.FACE_FRONT, status=DeviceStatusChoices.STATUS_ACTIVE, cluster=clusters[0], local_context_data={"foo": 123}),
            Device(name='Device 2', device_type=device_types[1], device_role=device_roles[1], platform=platforms[1], tenant=tenants[1], serial='DEF', asset_tag='1002', site=sites[1], location=locations[1], rack=racks[1], position=2, face=DeviceFaceChoices.FACE_FRONT, status=DeviceStatusChoices.STATUS_STAGED, airflow=DeviceAirflowChoices.AIRFLOW_FRONT_TO_REAR, cluster=clusters[1]),
            Device(name='Device 3', device_type=device_types[2], device_role=device_roles[2], platform=platforms[2], tenant=tenants[2], serial='GHI', asset_tag='1003', site=sites[2], location=locations[2], rack=racks[2], position=3, face=DeviceFaceChoices.FACE_REAR, status=DeviceStatusChoices.STATUS_FAILED, airflow=DeviceAirflowChoices.AIRFLOW_REAR_TO_FRONT, cluster=clusters[2]),
        )
        Device.objects.bulk_create(devices)

        # Add components for filtering
        ConsolePort.objects.bulk_create((
            ConsolePort(device=devices[0], name='Console Port 1'),
            ConsolePort(device=devices[1], name='Console Port 2'),
        ))
        ConsoleServerPort.objects.bulk_create((
            ConsoleServerPort(device=devices[0], name='Console Server Port 1'),
            ConsoleServerPort(device=devices[1], name='Console Server Port 2'),
        ))
        PowerPort.objects.bulk_create((
            PowerPort(device=devices[0], name='Power Port 1'),
            PowerPort(device=devices[1], name='Power Port 2'),
        ))
        PowerOutlet.objects.bulk_create((
            PowerOutlet(device=devices[0], name='Power Outlet 1'),
            PowerOutlet(device=devices[1], name='Power Outlet 2'),
        ))
        interfaces = (
            Interface(device=devices[0], name='Interface 1', mac_address='00-00-00-00-00-01'),
            Interface(device=devices[1], name='Interface 2', mac_address='00-00-00-00-00-02'),
        )
        Interface.objects.bulk_create(interfaces)
        rear_ports = (
            RearPort(device=devices[0], name='Rear Port 1', type=PortTypeChoices.TYPE_8P8C),
            RearPort(device=devices[1], name='Rear Port 2', type=PortTypeChoices.TYPE_8P8C),
        )
        RearPort.objects.bulk_create(rear_ports)
        FrontPort.objects.bulk_create((
            FrontPort(device=devices[0], name='Front Port 1', type=PortTypeChoices.TYPE_8P8C, rear_port=rear_ports[0]),
            FrontPort(device=devices[1], name='Front Port 2', type=PortTypeChoices.TYPE_8P8C, rear_port=rear_ports[1]),
        ))
        ModuleBay.objects.bulk_create((
            ModuleBay(device=devices[0], name='Module Bay 1'),
            ModuleBay(device=devices[1], name='Module Bay 2'),
        ))
        DeviceBay.objects.bulk_create((
            DeviceBay(device=devices[0], name='Device Bay 1'),
            DeviceBay(device=devices[1], name='Device Bay 2'),
        ))

        # Assign primary IPs for filtering
        ipaddresses = (
            IPAddress(address='192.0.2.1/24', assigned_object=interfaces[0]),
            IPAddress(address='192.0.2.2/24', assigned_object=interfaces[1]),
        )
        IPAddress.objects.bulk_create(ipaddresses)
        Device.objects.filter(pk=devices[0].pk).update(primary_ip4=ipaddresses[0])
        Device.objects.filter(pk=devices[1].pk).update(primary_ip4=ipaddresses[1])

        # VirtualChassis assignment for filtering
        virtual_chassis = VirtualChassis.objects.create(master=devices[0])
        Device.objects.filter(pk=devices[0].pk).update(virtual_chassis=virtual_chassis, vc_position=1, vc_priority=1)
        Device.objects.filter(pk=devices[1].pk).update(virtual_chassis=virtual_chassis, vc_position=2, vc_priority=2)

    def test_name(self):
        params = {'name': ['Device 1', 'Device 2']}
        self.assertEqual(self.filterset(params, self.queryset).qs.count(), 2)

    def test_asset_tag(self):
        params = {'asset_tag': ['1001', '1002']}
        self.assertEqual(self.filterset(params, self.queryset).qs.count(), 2)

    def test_face(self):
        params = {'face': DeviceFaceChoices.FACE_FRONT}
        self.assertEqual(self.filterset(params, self.queryset).qs.count(), 2)

    def test_position(self):
        params = {'position': [1, 2]}
        self.assertEqual(self.filterset(params, self.queryset).qs.count(), 2)

    def test_vc_position(self):
        params = {'vc_position': [1, 2]}
        self.assertEqual(self.filterset(params, self.queryset).qs.count(), 2)

    def test_vc_priority(self):
        params = {'vc_priority': [1, 2]}
        self.assertEqual(self.filterset(params, self.queryset).qs.count(), 2)

    def test_manufacturer(self):
        manufacturers = Manufacturer.objects.all()[:2]
        params = {'manufacturer_id': [manufacturers[0].pk, manufacturers[1].pk]}
        self.assertEqual(self.filterset(params, self.queryset).qs.count(), 2)
        params = {'manufacturer': [manufacturers[0].slug, manufacturers[1].slug]}
        self.assertEqual(self.filterset(params, self.queryset).qs.count(), 2)

    def test_devicetype(self):
        device_types = DeviceType.objects.all()[:2]
        params = {'device_type_id': [device_types[0].pk, device_types[1].pk]}
        self.assertEqual(self.filterset(params, self.queryset).qs.count(), 2)

    def test_devicerole(self):
        device_roles = DeviceRole.objects.all()[:2]
        params = {'role_id': [device_roles[0].pk, device_roles[1].pk]}
        self.assertEqual(self.filterset(params, self.queryset).qs.count(), 2)
        params = {'role': [device_roles[0].slug, device_roles[1].slug]}
        self.assertEqual(self.filterset(params, self.queryset).qs.count(), 2)

    def test_platform(self):
        platforms = Platform.objects.all()[:2]
        params = {'platform_id': [platforms[0].pk, platforms[1].pk]}
        self.assertEqual(self.filterset(params, self.queryset).qs.count(), 2)
        params = {'platform': [platforms[0].slug, platforms[1].slug]}
        self.assertEqual(self.filterset(params, self.queryset).qs.count(), 2)

    def test_region(self):
        regions = Region.objects.all()[:2]
        params = {'region_id': [regions[0].pk, regions[1].pk]}
        self.assertEqual(self.filterset(params, self.queryset).qs.count(), 2)
        params = {'region': [regions[0].slug, regions[1].slug]}
        self.assertEqual(self.filterset(params, self.queryset).qs.count(), 2)

    def test_site_group(self):
        site_groups = SiteGroup.objects.all()[:2]
        params = {'site_group_id': [site_groups[0].pk, site_groups[1].pk]}
        self.assertEqual(self.filterset(params, self.queryset).qs.count(), 2)
        params = {'site_group': [site_groups[0].slug, site_groups[1].slug]}
        self.assertEqual(self.filterset(params, self.queryset).qs.count(), 2)

    def test_site(self):
        sites = Site.objects.all()[:2]
        params = {'site_id': [sites[0].pk, sites[1].pk]}
        self.assertEqual(self.filterset(params, self.queryset).qs.count(), 2)
        params = {'site': [sites[0].slug, sites[1].slug]}
        self.assertEqual(self.filterset(params, self.queryset).qs.count(), 2)

    def test_location(self):
        locations = Location.objects.all()[:2]
        params = {'location_id': [locations[0].pk, locations[1].pk]}
        self.assertEqual(self.filterset(params, self.queryset).qs.count(), 2)

    def test_rack(self):
        racks = Rack.objects.all()[:2]
        params = {'rack_id': [racks[0].pk, racks[1].pk]}
        self.assertEqual(self.filterset(params, self.queryset).qs.count(), 2)

    def test_cluster(self):
        clusters = Cluster.objects.all()[:2]
        params = {'cluster_id': [clusters[0].pk, clusters[1].pk]}
        self.assertEqual(self.filterset(params, self.queryset).qs.count(), 2)

    def test_model(self):
        params = {'model': ['model-1', 'model-2']}
        self.assertEqual(self.filterset(params, self.queryset).qs.count(), 2)

    def test_status(self):
        params = {'status': [DeviceStatusChoices.STATUS_ACTIVE, DeviceStatusChoices.STATUS_STAGED]}
        self.assertEqual(self.filterset(params, self.queryset).qs.count(), 2)

    def test_is_full_depth(self):
        params = {'is_full_depth': 'true'}
        self.assertEqual(self.filterset(params, self.queryset).qs.count(), 2)
        params = {'is_full_depth': 'false'}
        self.assertEqual(self.filterset(params, self.queryset).qs.count(), 1)

    def test_airflow(self):
        params = {'airflow': DeviceAirflowChoices.AIRFLOW_FRONT_TO_REAR}
        self.assertEqual(self.filterset(params, self.queryset).qs.count(), 1)

    def test_mac_address(self):
        params = {'mac_address': ['00-00-00-00-00-01', '00-00-00-00-00-02']}
        self.assertEqual(self.filterset(params, self.queryset).qs.count(), 2)

    def test_serial(self):
        params = {'serial': ['ABC', 'DEF']}
        self.assertEqual(self.filterset(params, self.queryset).qs.count(), 2)
        params = {'serial': ['abc', 'def']}
        self.assertEqual(self.filterset(params, self.queryset).qs.count(), 2)

    def test_has_primary_ip(self):
        params = {'has_primary_ip': 'true'}
        self.assertEqual(self.filterset(params, self.queryset).qs.count(), 2)
        params = {'has_primary_ip': 'false'}
        self.assertEqual(self.filterset(params, self.queryset).qs.count(), 1)

    def test_virtual_chassis_id(self):
        params = {'virtual_chassis_id': [VirtualChassis.objects.first().pk]}
        self.assertEqual(self.filterset(params, self.queryset).qs.count(), 2)

    def test_virtual_chassis_member(self):
        params = {'virtual_chassis_member': 'true'}
        self.assertEqual(self.filterset(params, self.queryset).qs.count(), 2)
        params = {'virtual_chassis_member': 'false'}
        self.assertEqual(self.filterset(params, self.queryset).qs.count(), 1)

    def test_console_ports(self):
        params = {'console_ports': 'true'}
        self.assertEqual(self.filterset(params, self.queryset).qs.count(), 2)
        params = {'console_ports': 'false'}
        self.assertEqual(self.filterset(params, self.queryset).qs.count(), 1)

    def test_console_server_ports(self):
        params = {'console_server_ports': 'true'}
        self.assertEqual(self.filterset(params, self.queryset).qs.count(), 2)
        params = {'console_server_ports': 'false'}
        self.assertEqual(self.filterset(params, self.queryset).qs.count(), 1)

    def test_power_ports(self):
        params = {'power_ports': 'true'}
        self.assertEqual(self.filterset(params, self.queryset).qs.count(), 2)
        params = {'power_ports': 'false'}
        self.assertEqual(self.filterset(params, self.queryset).qs.count(), 1)

    def test_power_outlets(self):
        params = {'power_outlets': 'true'}
        self.assertEqual(self.filterset(params, self.queryset).qs.count(), 2)
        params = {'power_outlets': 'false'}
        self.assertEqual(self.filterset(params, self.queryset).qs.count(), 1)

    def test_interfaces(self):
        params = {'interfaces': 'true'}
        self.assertEqual(self.filterset(params, self.queryset).qs.count(), 2)
        params = {'interfaces': 'false'}
        self.assertEqual(self.filterset(params, self.queryset).qs.count(), 1)

    def test_pass_through_ports(self):
        params = {'pass_through_ports': 'true'}
        self.assertEqual(self.filterset(params, self.queryset).qs.count(), 2)
        params = {'pass_through_ports': 'false'}
        self.assertEqual(self.filterset(params, self.queryset).qs.count(), 1)

    def test_module_bays(self):
        params = {'module_bays': 'true'}
        self.assertEqual(self.filterset(params, self.queryset).qs.count(), 2)
        params = {'module_bays': 'false'}
        self.assertEqual(self.filterset(params, self.queryset).qs.count(), 1)

    def test_device_bays(self):
        params = {'device_bays': 'true'}
        self.assertEqual(self.filterset(params, self.queryset).qs.count(), 2)
        params = {'device_bays': 'false'}
        self.assertEqual(self.filterset(params, self.queryset).qs.count(), 1)

    def test_local_context_data(self):
        params = {'local_context_data': 'true'}
        self.assertEqual(self.filterset(params, self.queryset).qs.count(), 1)
        params = {'local_context_data': 'false'}
        self.assertEqual(self.filterset(params, self.queryset).qs.count(), 2)

    def test_tenant(self):
        tenants = Tenant.objects.all()[:2]
        params = {'tenant_id': [tenants[0].pk, tenants[1].pk]}
        self.assertEqual(self.filterset(params, self.queryset).qs.count(), 2)
        params = {'tenant': [tenants[0].slug, tenants[1].slug]}
        self.assertEqual(self.filterset(params, self.queryset).qs.count(), 2)

    def test_tenant_group(self):
        tenant_groups = TenantGroup.objects.all()[:2]
        params = {'tenant_group_id': [tenant_groups[0].pk, tenant_groups[1].pk]}
        self.assertEqual(self.filterset(params, self.queryset).qs.count(), 2)
        params = {'tenant_group': [tenant_groups[0].slug, tenant_groups[1].slug]}
        self.assertEqual(self.filterset(params, self.queryset).qs.count(), 2)


class ModuleTestCase(TestCase, ChangeLoggedFilterSetTests):
    queryset = Module.objects.all()
    filterset = ModuleFilterSet

    @classmethod
    def setUpTestData(cls):
        manufacturers = (
            Manufacturer(name='Manufacturer 1', slug='manufacturer-1'),
            Manufacturer(name='Manufacturer 2', slug='manufacturer-2'),
            Manufacturer(name='Manufacturer 3', slug='manufacturer-3'),
        )
        Manufacturer.objects.bulk_create(manufacturers)

        devices = (
            create_test_device('Test Device 1'),
            create_test_device('Test Device 2'),
            create_test_device('Test Device 3'),
        )

        module_types = (
            ModuleType(manufacturer=manufacturers[0], model='Module Type 1'),
            ModuleType(manufacturer=manufacturers[1], model='Module Type 2'),
            ModuleType(manufacturer=manufacturers[2], model='Module Type 3'),
        )
        ModuleType.objects.bulk_create(module_types)

        module_bays = (
            ModuleBay(device=devices[0], name='Module Bay 1'),
            ModuleBay(device=devices[0], name='Module Bay 2'),
            ModuleBay(device=devices[0], name='Module Bay 3'),
            ModuleBay(device=devices[1], name='Module Bay 1'),
            ModuleBay(device=devices[1], name='Module Bay 2'),
            ModuleBay(device=devices[1], name='Module Bay 3'),
            ModuleBay(device=devices[2], name='Module Bay 1'),
            ModuleBay(device=devices[2], name='Module Bay 2'),
            ModuleBay(device=devices[2], name='Module Bay 3'),
        )
        ModuleBay.objects.bulk_create(module_bays)

        modules = (
            Module(device=devices[0], module_bay=module_bays[0], module_type=module_types[0], serial='A', asset_tag='A'),
            Module(device=devices[0], module_bay=module_bays[1], module_type=module_types[1], serial='B', asset_tag='B'),
            Module(device=devices[0], module_bay=module_bays[2], module_type=module_types[2], serial='C', asset_tag='C'),
            Module(device=devices[1], module_bay=module_bays[3], module_type=module_types[0], serial='D', asset_tag='D'),
            Module(device=devices[1], module_bay=module_bays[4], module_type=module_types[1], serial='E', asset_tag='E'),
            Module(device=devices[1], module_bay=module_bays[5], module_type=module_types[2], serial='F', asset_tag='F'),
            Module(device=devices[2], module_bay=module_bays[6], module_type=module_types[0], serial='G', asset_tag='G'),
            Module(device=devices[2], module_bay=module_bays[7], module_type=module_types[1], serial='H', asset_tag='H'),
            Module(device=devices[2], module_bay=module_bays[8], module_type=module_types[2], serial='I', asset_tag='I'),
        )
        Module.objects.bulk_create(modules)

    def test_manufacturer(self):
        manufacturers = Manufacturer.objects.all()[:2]
        params = {'manufacturer_id': [manufacturers[0].pk, manufacturers[1].pk]}
        self.assertEqual(self.filterset(params, self.queryset).qs.count(), 6)
        params = {'manufacturer': [manufacturers[0].slug, manufacturers[1].slug]}
        self.assertEqual(self.filterset(params, self.queryset).qs.count(), 6)

    def test_device(self):
        device_types = Device.objects.all()[:2]
        params = {'device_id': [device_types[0].pk, device_types[1].pk]}
        self.assertEqual(self.filterset(params, self.queryset).qs.count(), 6)

    def test_serial(self):
        params = {'asset_tag': ['A', 'B']}
        self.assertEqual(self.filterset(params, self.queryset).qs.count(), 2)

    def test_asset_tag(self):
        params = {'asset_tag': ['A', 'B']}
        self.assertEqual(self.filterset(params, self.queryset).qs.count(), 2)


class ConsolePortTestCase(TestCase, ChangeLoggedFilterSetTests):
    queryset = ConsolePort.objects.all()
    filterset = ConsolePortFilterSet

    @classmethod
    def setUpTestData(cls):

        regions = (
            Region(name='Region 1', slug='region-1'),
            Region(name='Region 2', slug='region-2'),
            Region(name='Region 3', slug='region-3'),
        )
        for region in regions:
            region.save()

        groups = (
            SiteGroup(name='Site Group 1', slug='site-group-1'),
            SiteGroup(name='Site Group 2', slug='site-group-2'),
            SiteGroup(name='Site Group 3', slug='site-group-3'),
        )
        for group in groups:
            group.save()

        sites = Site.objects.bulk_create((
            Site(name='Site 1', slug='site-1', region=regions[0], group=groups[0]),
            Site(name='Site 2', slug='site-2', region=regions[1], group=groups[1]),
            Site(name='Site 3', slug='site-3', region=regions[2], group=groups[2]),
            Site(name='Site X', slug='site-x'),
        ))
        manufacturer = Manufacturer.objects.create(name='Manufacturer 1', slug='manufacturer-1')
        device_type = DeviceType.objects.create(manufacturer=manufacturer, model='Device Type 1', slug='device-type-1')
        module_type = ModuleType.objects.create(manufacturer=manufacturer, model='Module Type 1')
        device_role = DeviceRole.objects.create(name='Device Role 1', slug='device-role-1')

        locations = (
            Location(name='Location 1', slug='location-1', site=sites[0]),
            Location(name='Location 2', slug='location-2', site=sites[1]),
            Location(name='Location 3', slug='location-3', site=sites[2]),
        )
        for location in locations:
            location.save()

        devices = (
            Device(name='Device 1', device_type=device_type, device_role=device_role, site=sites[0], location=locations[0]),
            Device(name='Device 2', device_type=device_type, device_role=device_role, site=sites[1], location=locations[1]),
            Device(name='Device 3', device_type=device_type, device_role=device_role, site=sites[2], location=locations[2]),
            Device(name=None, device_type=device_type, device_role=device_role, site=sites[3]),  # For cable connections
        )
        Device.objects.bulk_create(devices)

        module_bays = (
            ModuleBay(device=devices[0], name='Module Bay 1'),
            ModuleBay(device=devices[1], name='Module Bay 2'),
            ModuleBay(device=devices[2], name='Module Bay 3'),
        )
        ModuleBay.objects.bulk_create(module_bays)

        modules = (
            Module(device=devices[0], module_bay=module_bays[0], module_type=module_type),
            Module(device=devices[1], module_bay=module_bays[1], module_type=module_type),
            Module(device=devices[2], module_bay=module_bays[2], module_type=module_type),
        )
        Module.objects.bulk_create(modules)

        console_server_ports = (
            ConsoleServerPort(device=devices[3], name='Console Server Port 1'),
            ConsoleServerPort(device=devices[3], name='Console Server Port 2'),
        )
        ConsoleServerPort.objects.bulk_create(console_server_ports)

        console_ports = (
            ConsolePort(device=devices[0], module=modules[0], name='Console Port 1', label='A', description='First'),
            ConsolePort(device=devices[1], module=modules[1], name='Console Port 2', label='B', description='Second'),
            ConsolePort(device=devices[2], module=modules[2], name='Console Port 3', label='C', description='Third'),
        )
        ConsolePort.objects.bulk_create(console_ports)

        # Cables
        Cable(termination_a=console_ports[0], termination_b=console_server_ports[0]).save()
        Cable(termination_a=console_ports[1], termination_b=console_server_ports[1]).save()
        # Third port is not connected

    def test_name(self):
        params = {'name': ['Console Port 1', 'Console Port 2']}
        self.assertEqual(self.filterset(params, self.queryset).qs.count(), 2)

    def test_label(self):
        params = {'label': ['A', 'B']}
        self.assertEqual(self.filterset(params, self.queryset).qs.count(), 2)

    def test_description(self):
        params = {'description': ['First', 'Second']}
        self.assertEqual(self.filterset(params, self.queryset).qs.count(), 2)

    def test_connected(self):
        params = {'connected': True}
        self.assertEqual(self.filterset(params, self.queryset).qs.count(), 2)
        params = {'connected': False}
        self.assertEqual(self.filterset(params, self.queryset).qs.count(), 1)

    def test_region(self):
        regions = Region.objects.all()[:2]
        params = {'region_id': [regions[0].pk, regions[1].pk]}
        self.assertEqual(self.filterset(params, self.queryset).qs.count(), 2)
        params = {'region': [regions[0].slug, regions[1].slug]}
        self.assertEqual(self.filterset(params, self.queryset).qs.count(), 2)

    def test_site_group(self):
        site_groups = SiteGroup.objects.all()[:2]
        params = {'site_group_id': [site_groups[0].pk, site_groups[1].pk]}
        self.assertEqual(self.filterset(params, self.queryset).qs.count(), 2)
        params = {'site_group': [site_groups[0].slug, site_groups[1].slug]}
        self.assertEqual(self.filterset(params, self.queryset).qs.count(), 2)

    def test_site(self):
        sites = Site.objects.all()[:2]
        params = {'site_id': [sites[0].pk, sites[1].pk]}
        self.assertEqual(self.filterset(params, self.queryset).qs.count(), 2)
        params = {'site': [sites[0].slug, sites[1].slug]}
        self.assertEqual(self.filterset(params, self.queryset).qs.count(), 2)

    def test_device(self):
        devices = Device.objects.all()[:2]
        params = {'device_id': [devices[0].pk, devices[1].pk]}
        self.assertEqual(self.filterset(params, self.queryset).qs.count(), 2)
        params = {'device': [devices[0].name, devices[1].name]}
        self.assertEqual(self.filterset(params, self.queryset).qs.count(), 2)

    def test_module(self):
        modules = Module.objects.all()[:2]
        params = {'module_id': [modules[0].pk, modules[1].pk]}
        self.assertEqual(self.filterset(params, self.queryset).qs.count(), 2)

    def test_location(self):
        locations = Location.objects.all()[:2]
        params = {'location_id': [locations[0].pk, locations[1].pk]}
        self.assertEqual(self.filterset(params, self.queryset).qs.count(), 2)
        params = {'location': [locations[0].slug, locations[1].slug]}
        self.assertEqual(self.filterset(params, self.queryset).qs.count(), 2)

    def test_cabled(self):
        params = {'cabled': 'true'}
        self.assertEqual(self.filterset(params, self.queryset).qs.count(), 2)
        params = {'cabled': 'false'}
        self.assertEqual(self.filterset(params, self.queryset).qs.count(), 1)


class ConsoleServerPortTestCase(TestCase, ChangeLoggedFilterSetTests):
    queryset = ConsoleServerPort.objects.all()
    filterset = ConsoleServerPortFilterSet

    @classmethod
    def setUpTestData(cls):

        regions = (
            Region(name='Region 1', slug='region-1'),
            Region(name='Region 2', slug='region-2'),
            Region(name='Region 3', slug='region-3'),
        )
        for region in regions:
            region.save()

        groups = (
            SiteGroup(name='Site Group 1', slug='site-group-1'),
            SiteGroup(name='Site Group 2', slug='site-group-2'),
            SiteGroup(name='Site Group 3', slug='site-group-3'),
        )
        for group in groups:
            group.save()

        sites = Site.objects.bulk_create((
            Site(name='Site 1', slug='site-1', region=regions[0], group=groups[0]),
            Site(name='Site 2', slug='site-2', region=regions[1], group=groups[1]),
            Site(name='Site 3', slug='site-3', region=regions[2], group=groups[2]),
            Site(name='Site X', slug='site-x'),
        ))
        manufacturer = Manufacturer.objects.create(name='Manufacturer 1', slug='manufacturer-1')
        device_type = DeviceType.objects.create(manufacturer=manufacturer, model='Device Type 1', slug='device-type-1')
        module_type = ModuleType.objects.create(manufacturer=manufacturer, model='Module Type 1')
        device_role = DeviceRole.objects.create(name='Device Role 1', slug='device-role-1')

        locations = (
            Location(name='Location 1', slug='location-1', site=sites[0]),
            Location(name='Location 2', slug='location-2', site=sites[1]),
            Location(name='Location 3', slug='location-3', site=sites[2]),
        )
        for location in locations:
            location.save()

        devices = (
            Device(name='Device 1', device_type=device_type, device_role=device_role, site=sites[0], location=locations[0]),
            Device(name='Device 2', device_type=device_type, device_role=device_role, site=sites[1], location=locations[1]),
            Device(name='Device 3', device_type=device_type, device_role=device_role, site=sites[2], location=locations[2]),
            Device(name=None, device_type=device_type, device_role=device_role, site=sites[3]),  # For cable connections
        )
        Device.objects.bulk_create(devices)

        module_bays = (
            ModuleBay(device=devices[0], name='Module Bay 1'),
            ModuleBay(device=devices[1], name='Module Bay 2'),
            ModuleBay(device=devices[2], name='Module Bay 3'),
        )
        ModuleBay.objects.bulk_create(module_bays)

        modules = (
            Module(device=devices[0], module_bay=module_bays[0], module_type=module_type),
            Module(device=devices[1], module_bay=module_bays[1], module_type=module_type),
            Module(device=devices[2], module_bay=module_bays[2], module_type=module_type),
        )
        Module.objects.bulk_create(modules)

        console_ports = (
            ConsolePort(device=devices[3], name='Console Server Port 1'),
            ConsolePort(device=devices[3], name='Console Server Port 2'),
        )
        ConsolePort.objects.bulk_create(console_ports)

        console_server_ports = (
            ConsoleServerPort(device=devices[0], module=modules[0], name='Console Server Port 1', label='A', description='First'),
            ConsoleServerPort(device=devices[1], module=modules[1], name='Console Server Port 2', label='B', description='Second'),
            ConsoleServerPort(device=devices[2], module=modules[2], name='Console Server Port 3', label='C', description='Third'),
        )
        ConsoleServerPort.objects.bulk_create(console_server_ports)

        # Cables
        Cable(termination_a=console_server_ports[0], termination_b=console_ports[0]).save()
        Cable(termination_a=console_server_ports[1], termination_b=console_ports[1]).save()
        # Third port is not connected

    def test_name(self):
        params = {'name': ['Console Server Port 1', 'Console Server Port 2']}
        self.assertEqual(self.filterset(params, self.queryset).qs.count(), 2)

    def test_label(self):
        params = {'label': ['A', 'B']}
        self.assertEqual(self.filterset(params, self.queryset).qs.count(), 2)

    def test_description(self):
        params = {'description': ['First', 'Second']}
        self.assertEqual(self.filterset(params, self.queryset).qs.count(), 2)

    def test_connected(self):
        params = {'connected': True}
        self.assertEqual(self.filterset(params, self.queryset).qs.count(), 2)
        params = {'connected': False}
        self.assertEqual(self.filterset(params, self.queryset).qs.count(), 1)

    def test_region(self):
        regions = Region.objects.all()[:2]
        params = {'region_id': [regions[0].pk, regions[1].pk]}
        self.assertEqual(self.filterset(params, self.queryset).qs.count(), 2)
        params = {'region': [regions[0].slug, regions[1].slug]}
        self.assertEqual(self.filterset(params, self.queryset).qs.count(), 2)

    def test_site_group(self):
        site_groups = SiteGroup.objects.all()[:2]
        params = {'site_group_id': [site_groups[0].pk, site_groups[1].pk]}
        self.assertEqual(self.filterset(params, self.queryset).qs.count(), 2)
        params = {'site_group': [site_groups[0].slug, site_groups[1].slug]}
        self.assertEqual(self.filterset(params, self.queryset).qs.count(), 2)

    def test_site(self):
        sites = Site.objects.all()[:2]
        params = {'site_id': [sites[0].pk, sites[1].pk]}
        self.assertEqual(self.filterset(params, self.queryset).qs.count(), 2)
        params = {'site': [sites[0].slug, sites[1].slug]}
        self.assertEqual(self.filterset(params, self.queryset).qs.count(), 2)

    def test_location(self):
        locations = Location.objects.all()[:2]
        params = {'location_id': [locations[0].pk, locations[1].pk]}
        self.assertEqual(self.filterset(params, self.queryset).qs.count(), 2)
        params = {'location': [locations[0].slug, locations[1].slug]}
        self.assertEqual(self.filterset(params, self.queryset).qs.count(), 2)

    def test_device(self):
        devices = Device.objects.all()[:2]
        params = {'device_id': [devices[0].pk, devices[1].pk]}
        self.assertEqual(self.filterset(params, self.queryset).qs.count(), 2)
        params = {'device': [devices[0].name, devices[1].name]}
        self.assertEqual(self.filterset(params, self.queryset).qs.count(), 2)

    def test_module(self):
        modules = Module.objects.all()[:2]
        params = {'module_id': [modules[0].pk, modules[1].pk]}
        self.assertEqual(self.filterset(params, self.queryset).qs.count(), 2)

    def test_cabled(self):
        params = {'cabled': 'true'}
        self.assertEqual(self.filterset(params, self.queryset).qs.count(), 2)
        params = {'cabled': 'false'}
        self.assertEqual(self.filterset(params, self.queryset).qs.count(), 1)


class PowerPortTestCase(TestCase, ChangeLoggedFilterSetTests):
    queryset = PowerPort.objects.all()
    filterset = PowerPortFilterSet

    @classmethod
    def setUpTestData(cls):

        regions = (
            Region(name='Region 1', slug='region-1'),
            Region(name='Region 2', slug='region-2'),
            Region(name='Region 3', slug='region-3'),
        )
        for region in regions:
            region.save()

        groups = (
            SiteGroup(name='Site Group 1', slug='site-group-1'),
            SiteGroup(name='Site Group 2', slug='site-group-2'),
            SiteGroup(name='Site Group 3', slug='site-group-3'),
        )
        for group in groups:
            group.save()

        sites = Site.objects.bulk_create((
            Site(name='Site 1', slug='site-1', region=regions[0], group=groups[0]),
            Site(name='Site 2', slug='site-2', region=regions[1], group=groups[1]),
            Site(name='Site 3', slug='site-3', region=regions[2], group=groups[2]),
            Site(name='Site X', slug='site-x'),
        ))
        manufacturer = Manufacturer.objects.create(name='Manufacturer 1', slug='manufacturer-1')
        device_type = DeviceType.objects.create(manufacturer=manufacturer, model='Device Type 1', slug='device-type-1')
        module_type = ModuleType.objects.create(manufacturer=manufacturer, model='Module Type 1')
        device_role = DeviceRole.objects.create(name='Device Role 1', slug='device-role-1')

        locations = (
            Location(name='Location 1', slug='location-1', site=sites[0]),
            Location(name='Location 2', slug='location-2', site=sites[1]),
            Location(name='Location 3', slug='location-3', site=sites[2]),
        )
        for location in locations:
            location.save()

        devices = (
            Device(name='Device 1', device_type=device_type, device_role=device_role, site=sites[0], location=locations[0]),
            Device(name='Device 2', device_type=device_type, device_role=device_role, site=sites[1], location=locations[1]),
            Device(name='Device 3', device_type=device_type, device_role=device_role, site=sites[2], location=locations[2]),
            Device(name=None, device_type=device_type, device_role=device_role, site=sites[3]),  # For cable connections
        )
        Device.objects.bulk_create(devices)

        module_bays = (
            ModuleBay(device=devices[0], name='Module Bay 1'),
            ModuleBay(device=devices[1], name='Module Bay 2'),
            ModuleBay(device=devices[2], name='Module Bay 3'),
        )
        ModuleBay.objects.bulk_create(module_bays)

        modules = (
            Module(device=devices[0], module_bay=module_bays[0], module_type=module_type),
            Module(device=devices[1], module_bay=module_bays[1], module_type=module_type),
            Module(device=devices[2], module_bay=module_bays[2], module_type=module_type),
        )
        Module.objects.bulk_create(modules)

        power_outlets = (
            PowerOutlet(device=devices[3], name='Power Outlet 1'),
            PowerOutlet(device=devices[3], name='Power Outlet 2'),
        )
        PowerOutlet.objects.bulk_create(power_outlets)

        power_ports = (
            PowerPort(device=devices[0], module=modules[0], name='Power Port 1', label='A', maximum_draw=100, allocated_draw=50, description='First'),
            PowerPort(device=devices[1], module=modules[1], name='Power Port 2', label='B', maximum_draw=200, allocated_draw=100, description='Second'),
            PowerPort(device=devices[2], module=modules[2], name='Power Port 3', label='C', maximum_draw=300, allocated_draw=150, description='Third'),
        )
        PowerPort.objects.bulk_create(power_ports)

        # Cables
        Cable(termination_a=power_ports[0], termination_b=power_outlets[0]).save()
        Cable(termination_a=power_ports[1], termination_b=power_outlets[1]).save()
        # Third port is not connected

    def test_name(self):
        params = {'name': ['Power Port 1', 'Power Port 2']}
        self.assertEqual(self.filterset(params, self.queryset).qs.count(), 2)

    def test_label(self):
        params = {'label': ['A', 'B']}
        self.assertEqual(self.filterset(params, self.queryset).qs.count(), 2)

    def test_description(self):
        params = {'description': ['First', 'Second']}
        self.assertEqual(self.filterset(params, self.queryset).qs.count(), 2)

    def test_maximum_draw(self):
        params = {'maximum_draw': [100, 200]}
        self.assertEqual(self.filterset(params, self.queryset).qs.count(), 2)

    def test_allocated_draw(self):
        params = {'allocated_draw': [50, 100]}
        self.assertEqual(self.filterset(params, self.queryset).qs.count(), 2)

    def test_connected(self):
        params = {'connected': True}
        self.assertEqual(self.filterset(params, self.queryset).qs.count(), 2)
        params = {'connected': False}
        self.assertEqual(self.filterset(params, self.queryset).qs.count(), 1)

    def test_region(self):
        regions = Region.objects.all()[:2]
        params = {'region_id': [regions[0].pk, regions[1].pk]}
        self.assertEqual(self.filterset(params, self.queryset).qs.count(), 2)
        params = {'region': [regions[0].slug, regions[1].slug]}
        self.assertEqual(self.filterset(params, self.queryset).qs.count(), 2)

    def test_site_group(self):
        site_groups = SiteGroup.objects.all()[:2]
        params = {'site_group_id': [site_groups[0].pk, site_groups[1].pk]}
        self.assertEqual(self.filterset(params, self.queryset).qs.count(), 2)
        params = {'site_group': [site_groups[0].slug, site_groups[1].slug]}
        self.assertEqual(self.filterset(params, self.queryset).qs.count(), 2)

    def test_site(self):
        sites = Site.objects.all()[:2]
        params = {'site_id': [sites[0].pk, sites[1].pk]}
        self.assertEqual(self.filterset(params, self.queryset).qs.count(), 2)
        params = {'site': [sites[0].slug, sites[1].slug]}
        self.assertEqual(self.filterset(params, self.queryset).qs.count(), 2)

    def test_location(self):
        locations = Location.objects.all()[:2]
        params = {'location_id': [locations[0].pk, locations[1].pk]}
        self.assertEqual(self.filterset(params, self.queryset).qs.count(), 2)
        params = {'location': [locations[0].slug, locations[1].slug]}
        self.assertEqual(self.filterset(params, self.queryset).qs.count(), 2)

    def test_device(self):
        devices = Device.objects.all()[:2]
        params = {'device_id': [devices[0].pk, devices[1].pk]}
        self.assertEqual(self.filterset(params, self.queryset).qs.count(), 2)
        params = {'device': [devices[0].name, devices[1].name]}
        self.assertEqual(self.filterset(params, self.queryset).qs.count(), 2)

    def test_module(self):
        modules = Module.objects.all()[:2]
        params = {'module_id': [modules[0].pk, modules[1].pk]}
        self.assertEqual(self.filterset(params, self.queryset).qs.count(), 2)

    def test_cabled(self):
        params = {'cabled': 'true'}
        self.assertEqual(self.filterset(params, self.queryset).qs.count(), 2)
        params = {'cabled': 'false'}
        self.assertEqual(self.filterset(params, self.queryset).qs.count(), 1)


class PowerOutletTestCase(TestCase, ChangeLoggedFilterSetTests):
    queryset = PowerOutlet.objects.all()
    filterset = PowerOutletFilterSet

    @classmethod
    def setUpTestData(cls):

        regions = (
            Region(name='Region 1', slug='region-1'),
            Region(name='Region 2', slug='region-2'),
            Region(name='Region 3', slug='region-3'),
        )
        for region in regions:
            region.save()

        groups = (
            SiteGroup(name='Site Group 1', slug='site-group-1'),
            SiteGroup(name='Site Group 2', slug='site-group-2'),
            SiteGroup(name='Site Group 3', slug='site-group-3'),
        )
        for group in groups:
            group.save()

        sites = Site.objects.bulk_create((
            Site(name='Site 1', slug='site-1', region=regions[0], group=groups[0]),
            Site(name='Site 2', slug='site-2', region=regions[1], group=groups[1]),
            Site(name='Site 3', slug='site-3', region=regions[2], group=groups[2]),
            Site(name='Site X', slug='site-x'),
        ))
        manufacturer = Manufacturer.objects.create(name='Manufacturer 1', slug='manufacturer-1')
        device_type = DeviceType.objects.create(manufacturer=manufacturer, model='Device Type 1', slug='device-type-1')
        module_type = ModuleType.objects.create(manufacturer=manufacturer, model='Module Type 1')
        device_role = DeviceRole.objects.create(name='Device Role 1', slug='device-role-1')

        locations = (
            Location(name='Location 1', slug='location-1', site=sites[0]),
            Location(name='Location 2', slug='location-2', site=sites[1]),
            Location(name='Location 3', slug='location-3', site=sites[2]),
        )
        for location in locations:
            location.save()

        devices = (
            Device(name='Device 1', device_type=device_type, device_role=device_role, site=sites[0], location=locations[0]),
            Device(name='Device 2', device_type=device_type, device_role=device_role, site=sites[1], location=locations[1]),
            Device(name='Device 3', device_type=device_type, device_role=device_role, site=sites[2], location=locations[2]),
            Device(name=None, device_type=device_type, device_role=device_role, site=sites[3]),  # For cable connections
        )
        Device.objects.bulk_create(devices)

        module_bays = (
            ModuleBay(device=devices[0], name='Module Bay 1'),
            ModuleBay(device=devices[1], name='Module Bay 2'),
            ModuleBay(device=devices[2], name='Module Bay 3'),
        )
        ModuleBay.objects.bulk_create(module_bays)

        modules = (
            Module(device=devices[0], module_bay=module_bays[0], module_type=module_type),
            Module(device=devices[1], module_bay=module_bays[1], module_type=module_type),
            Module(device=devices[2], module_bay=module_bays[2], module_type=module_type),
        )
        Module.objects.bulk_create(modules)

        power_ports = (
            PowerPort(device=devices[3], name='Power Outlet 1'),
            PowerPort(device=devices[3], name='Power Outlet 2'),
        )
        PowerPort.objects.bulk_create(power_ports)

        power_outlets = (
            PowerOutlet(device=devices[0], module=modules[0], name='Power Outlet 1', label='A', feed_leg=PowerOutletFeedLegChoices.FEED_LEG_A, description='First'),
            PowerOutlet(device=devices[1], module=modules[1], name='Power Outlet 2', label='B', feed_leg=PowerOutletFeedLegChoices.FEED_LEG_B, description='Second'),
            PowerOutlet(device=devices[2], module=modules[2], name='Power Outlet 3', label='C', feed_leg=PowerOutletFeedLegChoices.FEED_LEG_C, description='Third'),
        )
        PowerOutlet.objects.bulk_create(power_outlets)

        # Cables
        Cable(termination_a=power_outlets[0], termination_b=power_ports[0]).save()
        Cable(termination_a=power_outlets[1], termination_b=power_ports[1]).save()
        # Third port is not connected

    def test_name(self):
        params = {'name': ['Power Outlet 1', 'Power Outlet 2']}
        self.assertEqual(self.filterset(params, self.queryset).qs.count(), 2)

    def test_label(self):
        params = {'label': ['A', 'B']}
        self.assertEqual(self.filterset(params, self.queryset).qs.count(), 2)

    def test_description(self):
        params = {'description': ['First', 'Second']}
        self.assertEqual(self.filterset(params, self.queryset).qs.count(), 2)

    def test_feed_leg(self):
        params = {'feed_leg': [PowerOutletFeedLegChoices.FEED_LEG_A, PowerOutletFeedLegChoices.FEED_LEG_B]}
        self.assertEqual(self.filterset(params, self.queryset).qs.count(), 2)

    def test_connected(self):
        params = {'connected': True}
        self.assertEqual(self.filterset(params, self.queryset).qs.count(), 2)
        params = {'connected': False}
        self.assertEqual(self.filterset(params, self.queryset).qs.count(), 1)

    def test_region(self):
        regions = Region.objects.all()[:2]
        params = {'region_id': [regions[0].pk, regions[1].pk]}
        self.assertEqual(self.filterset(params, self.queryset).qs.count(), 2)
        params = {'region': [regions[0].slug, regions[1].slug]}
        self.assertEqual(self.filterset(params, self.queryset).qs.count(), 2)

    def test_site_group(self):
        site_groups = SiteGroup.objects.all()[:2]
        params = {'site_group_id': [site_groups[0].pk, site_groups[1].pk]}
        self.assertEqual(self.filterset(params, self.queryset).qs.count(), 2)
        params = {'site_group': [site_groups[0].slug, site_groups[1].slug]}
        self.assertEqual(self.filterset(params, self.queryset).qs.count(), 2)

    def test_site(self):
        sites = Site.objects.all()[:2]
        params = {'site_id': [sites[0].pk, sites[1].pk]}
        self.assertEqual(self.filterset(params, self.queryset).qs.count(), 2)
        params = {'site': [sites[0].slug, sites[1].slug]}
        self.assertEqual(self.filterset(params, self.queryset).qs.count(), 2)

    def test_location(self):
        locations = Location.objects.all()[:2]
        params = {'location_id': [locations[0].pk, locations[1].pk]}
        self.assertEqual(self.filterset(params, self.queryset).qs.count(), 2)
        params = {'location': [locations[0].slug, locations[1].slug]}
        self.assertEqual(self.filterset(params, self.queryset).qs.count(), 2)

    def test_device(self):
        devices = Device.objects.all()[:2]
        params = {'device_id': [devices[0].pk, devices[1].pk]}
        self.assertEqual(self.filterset(params, self.queryset).qs.count(), 2)
        params = {'device': [devices[0].name, devices[1].name]}
        self.assertEqual(self.filterset(params, self.queryset).qs.count(), 2)

    def test_module(self):
        modules = Module.objects.all()[:2]
        params = {'module_id': [modules[0].pk, modules[1].pk]}
        self.assertEqual(self.filterset(params, self.queryset).qs.count(), 2)

    def test_cabled(self):
        params = {'cabled': 'true'}
        self.assertEqual(self.filterset(params, self.queryset).qs.count(), 2)
        params = {'cabled': 'false'}
        self.assertEqual(self.filterset(params, self.queryset).qs.count(), 1)


class InterfaceTestCase(TestCase, ChangeLoggedFilterSetTests):
    queryset = Interface.objects.all()
    filterset = InterfaceFilterSet

    @classmethod
    def setUpTestData(cls):

        regions = (
            Region(name='Region 1', slug='region-1'),
            Region(name='Region 2', slug='region-2'),
            Region(name='Region 3', slug='region-3'),
        )
        for region in regions:
            region.save()

        groups = (
            SiteGroup(name='Site Group 1', slug='site-group-1'),
            SiteGroup(name='Site Group 2', slug='site-group-2'),
            SiteGroup(name='Site Group 3', slug='site-group-3'),
        )
        for group in groups:
            group.save()

        sites = Site.objects.bulk_create((
            Site(name='Site 1', slug='site-1', region=regions[0], group=groups[0]),
            Site(name='Site 2', slug='site-2', region=regions[1], group=groups[1]),
            Site(name='Site 3', slug='site-3', region=regions[2], group=groups[2]),
            Site(name='Site X', slug='site-x'),
        ))
        manufacturer = Manufacturer.objects.create(name='Manufacturer 1', slug='manufacturer-1')
        device_type = DeviceType.objects.create(manufacturer=manufacturer, model='Device Type 1', slug='device-type-1')
        module_type = ModuleType.objects.create(manufacturer=manufacturer, model='Module Type 1')
        device_role = DeviceRole.objects.create(name='Device Role 1', slug='device-role-1')

        locations = (
            Location(name='Location 1', slug='location-1', site=sites[0]),
            Location(name='Location 2', slug='location-2', site=sites[1]),
            Location(name='Location 3', slug='location-3', site=sites[2]),
        )
        for location in locations:
            location.save()

        devices = (
            Device(name='Device 1', device_type=device_type, device_role=device_role, site=sites[0], location=locations[0]),
            Device(name='Device 2', device_type=device_type, device_role=device_role, site=sites[1], location=locations[1]),
            Device(name='Device 3', device_type=device_type, device_role=device_role, site=sites[2], location=locations[2]),
            Device(name=None, device_type=device_type, device_role=device_role, site=sites[3]),  # For cable connections
        )
        Device.objects.bulk_create(devices)

        module_bays = (
            ModuleBay(device=devices[0], name='Module Bay 1'),
            ModuleBay(device=devices[1], name='Module Bay 2'),
            ModuleBay(device=devices[2], name='Module Bay 3'),
        )
        ModuleBay.objects.bulk_create(module_bays)

        modules = (
            Module(device=devices[0], module_bay=module_bays[0], module_type=module_type),
            Module(device=devices[1], module_bay=module_bays[1], module_type=module_type),
            Module(device=devices[2], module_bay=module_bays[2], module_type=module_type),
        )
        Module.objects.bulk_create(modules)

        vrfs = (
            VRF(name='VRF 1', rd='65000:1'),
            VRF(name='VRF 2', rd='65000:2'),
            VRF(name='VRF 3', rd='65000:3'),
        )
        VRF.objects.bulk_create(vrfs)

        # VirtualChassis assignment for filtering
        virtual_chassis = VirtualChassis.objects.create(master=devices[0])
        Device.objects.filter(pk=devices[0].pk).update(virtual_chassis=virtual_chassis, vc_position=1, vc_priority=1)
        Device.objects.filter(pk=devices[1].pk).update(virtual_chassis=virtual_chassis, vc_position=2, vc_priority=2)

        interfaces = (
            Interface(device=devices[0], module=modules[0], name='Interface 1', label='A', type=InterfaceTypeChoices.TYPE_1GE_SFP, enabled=True, mgmt_only=True, mtu=100, mode=InterfaceModeChoices.MODE_ACCESS, mac_address='00-00-00-00-00-01', description='First', vrf=vrfs[0], speed=1000000, duplex='half'),
            Interface(device=devices[1], module=modules[1], name='Interface 2', label='B', type=InterfaceTypeChoices.TYPE_1GE_GBIC, enabled=True, mgmt_only=True, mtu=200, mode=InterfaceModeChoices.MODE_TAGGED, mac_address='00-00-00-00-00-02', description='Second', vrf=vrfs[1], speed=1000000, duplex='full'),
            Interface(device=devices[2], module=modules[2], name='Interface 3', label='C', type=InterfaceTypeChoices.TYPE_1GE_FIXED, enabled=False, mgmt_only=False, mtu=300, mode=InterfaceModeChoices.MODE_TAGGED_ALL, mac_address='00-00-00-00-00-03', description='Third', vrf=vrfs[2], speed=100000, duplex='half'),
            Interface(device=devices[3], name='Interface 4', label='D', type=InterfaceTypeChoices.TYPE_OTHER, enabled=True, mgmt_only=True, tx_power=40, speed=100000, duplex='full'),
            Interface(device=devices[3], name='Interface 5', label='E', type=InterfaceTypeChoices.TYPE_OTHER, enabled=True, mgmt_only=True, tx_power=40),
            Interface(device=devices[3], name='Interface 6', label='F', type=InterfaceTypeChoices.TYPE_OTHER, enabled=False, mgmt_only=False, tx_power=40),
            Interface(device=devices[3], name='Interface 7', type=InterfaceTypeChoices.TYPE_80211AC, rf_role=WirelessRoleChoices.ROLE_AP, rf_channel=WirelessChannelChoices.CHANNEL_24G_1, rf_channel_frequency=2412, rf_channel_width=22),
            Interface(device=devices[3], name='Interface 8', type=InterfaceTypeChoices.TYPE_80211AC, rf_role=WirelessRoleChoices.ROLE_STATION, rf_channel=WirelessChannelChoices.CHANNEL_5G_32, rf_channel_frequency=5160, rf_channel_width=20),
        )
        Interface.objects.bulk_create(interfaces)

        # Cables
        Cable(termination_a=interfaces[0], termination_b=interfaces[3]).save()
        Cable(termination_a=interfaces[1], termination_b=interfaces[4]).save()
        # Third pair is not connected

    def test_name(self):
        params = {'name': ['Interface 1', 'Interface 2']}
        self.assertEqual(self.filterset(params, self.queryset).qs.count(), 2)

    def test_label(self):
        params = {'label': ['A', 'B']}
        self.assertEqual(self.filterset(params, self.queryset).qs.count(), 2)

    def test_connected(self):
        params = {'connected': True}
        self.assertEqual(self.filterset(params, self.queryset).qs.count(), 4)
        params = {'connected': False}
        self.assertEqual(self.filterset(params, self.queryset).qs.count(), 4)

    def test_enabled(self):
        params = {'enabled': 'true'}
        self.assertEqual(self.filterset(params, self.queryset).qs.count(), 6)
        params = {'enabled': 'false'}
        self.assertEqual(self.filterset(params, self.queryset).qs.count(), 2)

    def test_mtu(self):
        params = {'mtu': [100, 200]}
        self.assertEqual(self.filterset(params, self.queryset).qs.count(), 2)

    def test_speed(self):
        params = {'speed': [1000000, 100000]}
        self.assertEqual(self.filterset(params, self.queryset).qs.count(), 4)

    def test_duplex(self):
        params = {'duplex': ['half', 'full']}
        self.assertEqual(self.filterset(params, self.queryset).qs.count(), 4)

    def test_mgmt_only(self):
        params = {'mgmt_only': 'true'}
        self.assertEqual(self.filterset(params, self.queryset).qs.count(), 4)
        params = {'mgmt_only': 'false'}
        self.assertEqual(self.filterset(params, self.queryset).qs.count(), 4)

    def test_mode(self):
        params = {'mode': InterfaceModeChoices.MODE_ACCESS}
        self.assertEqual(self.filterset(params, self.queryset).qs.count(), 1)

    def test_description(self):
        params = {'description': ['First', 'Second']}
        self.assertEqual(self.filterset(params, self.queryset).qs.count(), 2)

    def test_parent(self):
        # Create child interfaces
        parent_interface = Interface.objects.first()
        child_interfaces = (
            Interface(device=parent_interface.device, name='Child 1', parent=parent_interface, type=InterfaceTypeChoices.TYPE_VIRTUAL),
            Interface(device=parent_interface.device, name='Child 2', parent=parent_interface, type=InterfaceTypeChoices.TYPE_VIRTUAL),
            Interface(device=parent_interface.device, name='Child 3', parent=parent_interface, type=InterfaceTypeChoices.TYPE_VIRTUAL),
        )
        Interface.objects.bulk_create(child_interfaces)

        params = {'parent_id': [parent_interface.pk]}
        self.assertEqual(self.filterset(params, self.queryset).qs.count(), 3)

    def test_bridge(self):
        # Create bridged interfaces
        bridge_interface = Interface.objects.first()
        bridged_interfaces = (
            Interface(device=bridge_interface.device, name='Bridged 1', bridge=bridge_interface, type=InterfaceTypeChoices.TYPE_1GE_FIXED),
            Interface(device=bridge_interface.device, name='Bridged 2', bridge=bridge_interface, type=InterfaceTypeChoices.TYPE_1GE_FIXED),
            Interface(device=bridge_interface.device, name='Bridged 3', bridge=bridge_interface, type=InterfaceTypeChoices.TYPE_1GE_FIXED),
        )
        Interface.objects.bulk_create(bridged_interfaces)

        params = {'bridge_id': [bridge_interface.pk]}
        self.assertEqual(self.filterset(params, self.queryset).qs.count(), 3)

    def test_lag(self):
        # Create LAG members
        device = Device.objects.first()
        lag_interface = Interface(device=device, name='LAG', type=InterfaceTypeChoices.TYPE_LAG)
        lag_interface.save()
        lag_members = (
            Interface(device=device, name='Member 1', lag=lag_interface, type=InterfaceTypeChoices.TYPE_1GE_FIXED),
            Interface(device=device, name='Member 2', lag=lag_interface, type=InterfaceTypeChoices.TYPE_1GE_FIXED),
            Interface(device=device, name='Member 3', lag=lag_interface, type=InterfaceTypeChoices.TYPE_1GE_FIXED),
        )
        Interface.objects.bulk_create(lag_members)

        params = {'lag_id': [lag_interface.pk]}
        self.assertEqual(self.filterset(params, self.queryset).qs.count(), 3)

    def test_region(self):
        regions = Region.objects.all()[:2]
        params = {'region_id': [regions[0].pk, regions[1].pk]}
        self.assertEqual(self.filterset(params, self.queryset).qs.count(), 2)
        params = {'region': [regions[0].slug, regions[1].slug]}
        self.assertEqual(self.filterset(params, self.queryset).qs.count(), 2)

    def test_site_group(self):
        site_groups = SiteGroup.objects.all()[:2]
        params = {'site_group_id': [site_groups[0].pk, site_groups[1].pk]}
        self.assertEqual(self.filterset(params, self.queryset).qs.count(), 2)
        params = {'site_group': [site_groups[0].slug, site_groups[1].slug]}
        self.assertEqual(self.filterset(params, self.queryset).qs.count(), 2)

    def test_site(self):
        sites = Site.objects.all()[:2]
        params = {'site_id': [sites[0].pk, sites[1].pk]}
        self.assertEqual(self.filterset(params, self.queryset).qs.count(), 2)
        params = {'site': [sites[0].slug, sites[1].slug]}
        self.assertEqual(self.filterset(params, self.queryset).qs.count(), 2)

    def test_location(self):
        locations = Location.objects.all()[:2]
        params = {'location_id': [locations[0].pk, locations[1].pk]}
        self.assertEqual(self.filterset(params, self.queryset).qs.count(), 2)
        params = {'location': [locations[0].slug, locations[1].slug]}
        self.assertEqual(self.filterset(params, self.queryset).qs.count(), 2)

    def test_virtual_chassis_id(self):
        params = {'virtual_chassis_id': [VirtualChassis.objects.first().pk]}
        self.assertEqual(self.filterset(params, self.queryset).qs.count(), 2)

    def test_device(self):
        devices = Device.objects.all()[:2]
        params = {'device_id': [devices[0].pk, devices[1].pk]}
        self.assertEqual(self.filterset(params, self.queryset).qs.count(), 2)
        params = {'device': [devices[0].name, devices[1].name]}
        self.assertEqual(self.filterset(params, self.queryset).qs.count(), 2)

    def test_module(self):
        modules = Module.objects.all()[:2]
        params = {'module_id': [modules[0].pk, modules[1].pk]}
        self.assertEqual(self.filterset(params, self.queryset).qs.count(), 2)

    def test_cabled(self):
        params = {'cabled': 'true'}
        self.assertEqual(self.filterset(params, self.queryset).qs.count(), 4)
        params = {'cabled': 'false'}
        self.assertEqual(self.filterset(params, self.queryset).qs.count(), 4)

    def test_kind(self):
        params = {'kind': 'physical'}
        self.assertEqual(self.filterset(params, self.queryset).qs.count(), 6)
        params = {'kind': 'virtual'}
        self.assertEqual(self.filterset(params, self.queryset).qs.count(), 0)

    def test_mac_address(self):
        params = {'mac_address': ['00-00-00-00-00-01', '00-00-00-00-00-02']}
        self.assertEqual(self.filterset(params, self.queryset).qs.count(), 2)

    def test_type(self):
        params = {'type': [InterfaceTypeChoices.TYPE_1GE_FIXED, InterfaceTypeChoices.TYPE_1GE_GBIC]}
        self.assertEqual(self.filterset(params, self.queryset).qs.count(), 2)

    def test_rf_role(self):
        params = {'rf_role': [WirelessRoleChoices.ROLE_AP, WirelessRoleChoices.ROLE_STATION]}
        self.assertEqual(self.filterset(params, self.queryset).qs.count(), 2)

    def test_rf_channel(self):
        params = {'rf_channel': [WirelessChannelChoices.CHANNEL_24G_1, WirelessChannelChoices.CHANNEL_5G_32]}
        self.assertEqual(self.filterset(params, self.queryset).qs.count(), 2)

    def test_rf_channel_frequency(self):
        params = {'rf_channel_frequency': [2412, 5160]}
        self.assertEqual(self.filterset(params, self.queryset).qs.count(), 2)

    def test_rf_channel_width(self):
        params = {'rf_channel_width': [22, 20]}
        self.assertEqual(self.filterset(params, self.queryset).qs.count(), 2)

    def test_tx_power(self):
        params = {'tx_power': [40]}
        self.assertEqual(self.filterset(params, self.queryset).qs.count(), 3)

    def test_vrf(self):
        vrfs = VRF.objects.all()[:2]
        params = {'vrf_id': [vrfs[0].pk, vrfs[1].pk]}
        self.assertEqual(self.filterset(params, self.queryset).qs.count(), 2)
        params = {'vrf': [vrfs[0].rd, vrfs[1].rd]}
        self.assertEqual(self.filterset(params, self.queryset).qs.count(), 2)


class FrontPortTestCase(TestCase, ChangeLoggedFilterSetTests):
    queryset = FrontPort.objects.all()
    filterset = FrontPortFilterSet

    @classmethod
    def setUpTestData(cls):

        regions = (
            Region(name='Region 1', slug='region-1'),
            Region(name='Region 2', slug='region-2'),
            Region(name='Region 3', slug='region-3'),
        )
        for region in regions:
            region.save()

        groups = (
            SiteGroup(name='Site Group 1', slug='site-group-1'),
            SiteGroup(name='Site Group 2', slug='site-group-2'),
            SiteGroup(name='Site Group 3', slug='site-group-3'),
        )
        for group in groups:
            group.save()

        sites = Site.objects.bulk_create((
            Site(name='Site 1', slug='site-1', region=regions[0], group=groups[0]),
            Site(name='Site 2', slug='site-2', region=regions[1], group=groups[1]),
            Site(name='Site 3', slug='site-3', region=regions[2], group=groups[2]),
            Site(name='Site X', slug='site-x'),
        ))
        manufacturer = Manufacturer.objects.create(name='Manufacturer 1', slug='manufacturer-1')
        device_type = DeviceType.objects.create(manufacturer=manufacturer, model='Device Type 1', slug='device-type-1')
        module_type = ModuleType.objects.create(manufacturer=manufacturer, model='Module Type 1')
        device_role = DeviceRole.objects.create(name='Device Role 1', slug='device-role-1')

        locations = (
            Location(name='Location 1', slug='location-1', site=sites[0]),
            Location(name='Location 2', slug='location-2', site=sites[1]),
            Location(name='Location 3', slug='location-3', site=sites[2]),
        )
        for location in locations:
            location.save()

        devices = (
            Device(name='Device 1', device_type=device_type, device_role=device_role, site=sites[0], location=locations[0]),
            Device(name='Device 2', device_type=device_type, device_role=device_role, site=sites[1], location=locations[1]),
            Device(name='Device 3', device_type=device_type, device_role=device_role, site=sites[2], location=locations[2]),
            Device(name=None, device_type=device_type, device_role=device_role, site=sites[3]),  # For cable connections
        )
        Device.objects.bulk_create(devices)

        module_bays = (
            ModuleBay(device=devices[0], name='Module Bay 1'),
            ModuleBay(device=devices[1], name='Module Bay 2'),
            ModuleBay(device=devices[2], name='Module Bay 3'),
        )
        ModuleBay.objects.bulk_create(module_bays)

        modules = (
            Module(device=devices[0], module_bay=module_bays[0], module_type=module_type),
            Module(device=devices[1], module_bay=module_bays[1], module_type=module_type),
            Module(device=devices[2], module_bay=module_bays[2], module_type=module_type),
        )
        Module.objects.bulk_create(modules)

        rear_ports = (
            RearPort(device=devices[0], name='Rear Port 1', type=PortTypeChoices.TYPE_8P8C, positions=6),
            RearPort(device=devices[1], name='Rear Port 2', type=PortTypeChoices.TYPE_8P8C, positions=6),
            RearPort(device=devices[2], name='Rear Port 3', type=PortTypeChoices.TYPE_8P8C, positions=6),
            RearPort(device=devices[3], name='Rear Port 4', type=PortTypeChoices.TYPE_8P8C, positions=6),
            RearPort(device=devices[3], name='Rear Port 5', type=PortTypeChoices.TYPE_8P8C, positions=6),
            RearPort(device=devices[3], name='Rear Port 6', type=PortTypeChoices.TYPE_8P8C, positions=6),
        )
        RearPort.objects.bulk_create(rear_ports)

        front_ports = (
            FrontPort(device=devices[0], module=modules[0], name='Front Port 1', label='A', type=PortTypeChoices.TYPE_8P8C, color=ColorChoices.COLOR_RED, rear_port=rear_ports[0], rear_port_position=1, description='First'),
            FrontPort(device=devices[1], module=modules[1], name='Front Port 2', label='B', type=PortTypeChoices.TYPE_110_PUNCH, color=ColorChoices.COLOR_GREEN, rear_port=rear_ports[1], rear_port_position=2, description='Second'),
            FrontPort(device=devices[2], module=modules[2], name='Front Port 3', label='C', type=PortTypeChoices.TYPE_BNC, color=ColorChoices.COLOR_BLUE, rear_port=rear_ports[2], rear_port_position=3, description='Third'),
            FrontPort(device=devices[3], name='Front Port 4', label='D', type=PortTypeChoices.TYPE_FC, rear_port=rear_ports[3], rear_port_position=1),
            FrontPort(device=devices[3], name='Front Port 5', label='E', type=PortTypeChoices.TYPE_FC, rear_port=rear_ports[4], rear_port_position=1),
            FrontPort(device=devices[3], name='Front Port 6', label='F', type=PortTypeChoices.TYPE_FC, rear_port=rear_ports[5], rear_port_position=1),
        )
        FrontPort.objects.bulk_create(front_ports)

        # Cables
        Cable(termination_a=front_ports[0], termination_b=front_ports[3]).save()
        Cable(termination_a=front_ports[1], termination_b=front_ports[4]).save()
        # Third port is not connected

    def test_name(self):
        params = {'name': ['Front Port 1', 'Front Port 2']}
        self.assertEqual(self.filterset(params, self.queryset).qs.count(), 2)

    def test_label(self):
        params = {'label': ['A', 'B']}
        self.assertEqual(self.filterset(params, self.queryset).qs.count(), 2)

    def test_type(self):
        params = {'type': [PortTypeChoices.TYPE_8P8C, PortTypeChoices.TYPE_110_PUNCH]}
        self.assertEqual(self.filterset(params, self.queryset).qs.count(), 2)

    def test_color(self):
        params = {'color': [ColorChoices.COLOR_RED, ColorChoices.COLOR_GREEN]}
        self.assertEqual(self.filterset(params, self.queryset).qs.count(), 2)

    def test_description(self):
        params = {'description': ['First', 'Second']}
        self.assertEqual(self.filterset(params, self.queryset).qs.count(), 2)

    def test_region(self):
        regions = Region.objects.all()[:2]
        params = {'region_id': [regions[0].pk, regions[1].pk]}
        self.assertEqual(self.filterset(params, self.queryset).qs.count(), 2)
        params = {'region': [regions[0].slug, regions[1].slug]}
        self.assertEqual(self.filterset(params, self.queryset).qs.count(), 2)

    def test_site_group(self):
        site_groups = SiteGroup.objects.all()[:2]
        params = {'site_group_id': [site_groups[0].pk, site_groups[1].pk]}
        self.assertEqual(self.filterset(params, self.queryset).qs.count(), 2)
        params = {'site_group': [site_groups[0].slug, site_groups[1].slug]}
        self.assertEqual(self.filterset(params, self.queryset).qs.count(), 2)

    def test_site(self):
        sites = Site.objects.all()[:2]
        params = {'site_id': [sites[0].pk, sites[1].pk]}
        self.assertEqual(self.filterset(params, self.queryset).qs.count(), 2)
        params = {'site': [sites[0].slug, sites[1].slug]}
        self.assertEqual(self.filterset(params, self.queryset).qs.count(), 2)

    def test_location(self):
        locations = Location.objects.all()[:2]
        params = {'location_id': [locations[0].pk, locations[1].pk]}
        self.assertEqual(self.filterset(params, self.queryset).qs.count(), 2)
        params = {'location': [locations[0].slug, locations[1].slug]}
        self.assertEqual(self.filterset(params, self.queryset).qs.count(), 2)

    def test_device(self):
        devices = Device.objects.all()[:2]
        params = {'device_id': [devices[0].pk, devices[1].pk]}
        self.assertEqual(self.filterset(params, self.queryset).qs.count(), 2)
        params = {'device': [devices[0].name, devices[1].name]}
        self.assertEqual(self.filterset(params, self.queryset).qs.count(), 2)

    def test_module(self):
        modules = Module.objects.all()[:2]
        params = {'module_id': [modules[0].pk, modules[1].pk]}
        self.assertEqual(self.filterset(params, self.queryset).qs.count(), 2)

    def test_cabled(self):
        params = {'cabled': 'true'}
        self.assertEqual(self.filterset(params, self.queryset).qs.count(), 4)
        params = {'cabled': 'false'}
        self.assertEqual(self.filterset(params, self.queryset).qs.count(), 2)


class RearPortTestCase(TestCase, ChangeLoggedFilterSetTests):
    queryset = RearPort.objects.all()
    filterset = RearPortFilterSet

    @classmethod
    def setUpTestData(cls):

        regions = (
            Region(name='Region 1', slug='region-1'),
            Region(name='Region 2', slug='region-2'),
            Region(name='Region 3', slug='region-3'),
        )
        for region in regions:
            region.save()

        groups = (
            SiteGroup(name='Site Group 1', slug='site-group-1'),
            SiteGroup(name='Site Group 2', slug='site-group-2'),
            SiteGroup(name='Site Group 3', slug='site-group-3'),
        )
        for group in groups:
            group.save()

        sites = Site.objects.bulk_create((
            Site(name='Site 1', slug='site-1', region=regions[0], group=groups[0]),
            Site(name='Site 2', slug='site-2', region=regions[1], group=groups[1]),
            Site(name='Site 3', slug='site-3', region=regions[2], group=groups[2]),
            Site(name='Site X', slug='site-x'),
        ))
        manufacturer = Manufacturer.objects.create(name='Manufacturer 1', slug='manufacturer-1')
        device_type = DeviceType.objects.create(manufacturer=manufacturer, model='Device Type 1', slug='device-type-1')
        module_type = ModuleType.objects.create(manufacturer=manufacturer, model='Module Type 1')
        device_role = DeviceRole.objects.create(name='Device Role 1', slug='device-role-1')

        locations = (
            Location(name='Location 1', slug='location-1', site=sites[0]),
            Location(name='Location 2', slug='location-2', site=sites[1]),
            Location(name='Location 3', slug='location-3', site=sites[2]),
        )
        for location in locations:
            location.save()

        devices = (
            Device(name='Device 1', device_type=device_type, device_role=device_role, site=sites[0], location=locations[0]),
            Device(name='Device 2', device_type=device_type, device_role=device_role, site=sites[1], location=locations[1]),
            Device(name='Device 3', device_type=device_type, device_role=device_role, site=sites[2], location=locations[2]),
            Device(name=None, device_type=device_type, device_role=device_role, site=sites[3]),  # For cable connections
        )
        Device.objects.bulk_create(devices)

        module_bays = (
            ModuleBay(device=devices[0], name='Module Bay 1'),
            ModuleBay(device=devices[1], name='Module Bay 2'),
            ModuleBay(device=devices[2], name='Module Bay 3'),
        )
        ModuleBay.objects.bulk_create(module_bays)

        modules = (
            Module(device=devices[0], module_bay=module_bays[0], module_type=module_type),
            Module(device=devices[1], module_bay=module_bays[1], module_type=module_type),
            Module(device=devices[2], module_bay=module_bays[2], module_type=module_type),
        )
        Module.objects.bulk_create(modules)

        rear_ports = (
            RearPort(device=devices[0], module=modules[0], name='Rear Port 1', label='A', type=PortTypeChoices.TYPE_8P8C, color=ColorChoices.COLOR_RED, positions=1, description='First'),
            RearPort(device=devices[1], module=modules[1], name='Rear Port 2', label='B', type=PortTypeChoices.TYPE_110_PUNCH, color=ColorChoices.COLOR_GREEN, positions=2, description='Second'),
            RearPort(device=devices[2], module=modules[2], name='Rear Port 3', label='C', type=PortTypeChoices.TYPE_BNC, color=ColorChoices.COLOR_BLUE, positions=3, description='Third'),
            RearPort(device=devices[3], name='Rear Port 4', label='D', type=PortTypeChoices.TYPE_FC, positions=4),
            RearPort(device=devices[3], name='Rear Port 5', label='E', type=PortTypeChoices.TYPE_FC, positions=5),
            RearPort(device=devices[3], name='Rear Port 6', label='F', type=PortTypeChoices.TYPE_FC, positions=6),
        )
        RearPort.objects.bulk_create(rear_ports)

        # Cables
        Cable(termination_a=rear_ports[0], termination_b=rear_ports[3]).save()
        Cable(termination_a=rear_ports[1], termination_b=rear_ports[4]).save()
        # Third port is not connected

    def test_name(self):
        params = {'name': ['Rear Port 1', 'Rear Port 2']}
        self.assertEqual(self.filterset(params, self.queryset).qs.count(), 2)

    def test_label(self):
        params = {'label': ['A', 'B']}
        self.assertEqual(self.filterset(params, self.queryset).qs.count(), 2)

    def test_type(self):
        params = {'type': [PortTypeChoices.TYPE_8P8C, PortTypeChoices.TYPE_110_PUNCH]}
        self.assertEqual(self.filterset(params, self.queryset).qs.count(), 2)

    def test_color(self):
        params = {'color': [ColorChoices.COLOR_RED, ColorChoices.COLOR_GREEN]}
        self.assertEqual(self.filterset(params, self.queryset).qs.count(), 2)

    def test_positions(self):
        params = {'positions': [1, 2]}
        self.assertEqual(self.filterset(params, self.queryset).qs.count(), 2)

    def test_description(self):
        params = {'description': ['First', 'Second']}
        self.assertEqual(self.filterset(params, self.queryset).qs.count(), 2)

    def test_region(self):
        regions = Region.objects.all()[:2]
        params = {'region_id': [regions[0].pk, regions[1].pk]}
        self.assertEqual(self.filterset(params, self.queryset).qs.count(), 2)
        params = {'region': [regions[0].slug, regions[1].slug]}
        self.assertEqual(self.filterset(params, self.queryset).qs.count(), 2)

    def test_site_group(self):
        site_groups = SiteGroup.objects.all()[:2]
        params = {'site_group_id': [site_groups[0].pk, site_groups[1].pk]}
        self.assertEqual(self.filterset(params, self.queryset).qs.count(), 2)
        params = {'site_group': [site_groups[0].slug, site_groups[1].slug]}
        self.assertEqual(self.filterset(params, self.queryset).qs.count(), 2)

    def test_site(self):
        sites = Site.objects.all()[:2]
        params = {'site_id': [sites[0].pk, sites[1].pk]}
        self.assertEqual(self.filterset(params, self.queryset).qs.count(), 2)
        params = {'site': [sites[0].slug, sites[1].slug]}
        self.assertEqual(self.filterset(params, self.queryset).qs.count(), 2)

    def test_location(self):
        locations = Location.objects.all()[:2]
        params = {'location_id': [locations[0].pk, locations[1].pk]}
        self.assertEqual(self.filterset(params, self.queryset).qs.count(), 2)
        params = {'location': [locations[0].slug, locations[1].slug]}
        self.assertEqual(self.filterset(params, self.queryset).qs.count(), 2)

    def test_device(self):
        devices = Device.objects.all()[:2]
        params = {'device_id': [devices[0].pk, devices[1].pk]}
        self.assertEqual(self.filterset(params, self.queryset).qs.count(), 2)
        params = {'device': [devices[0].name, devices[1].name]}
        self.assertEqual(self.filterset(params, self.queryset).qs.count(), 2)

    def test_module(self):
        modules = Module.objects.all()[:2]
        params = {'module_id': [modules[0].pk, modules[1].pk]}
        self.assertEqual(self.filterset(params, self.queryset).qs.count(), 2)

    def test_cabled(self):
        params = {'cabled': 'true'}
        self.assertEqual(self.filterset(params, self.queryset).qs.count(), 4)
        params = {'cabled': 'false'}
        self.assertEqual(self.filterset(params, self.queryset).qs.count(), 2)


class ModuleBayTestCase(TestCase, ChangeLoggedFilterSetTests):
    queryset = ModuleBay.objects.all()
    filterset = ModuleBayFilterSet

    @classmethod
    def setUpTestData(cls):

        regions = (
            Region(name='Region 1', slug='region-1'),
            Region(name='Region 2', slug='region-2'),
            Region(name='Region 3', slug='region-3'),
        )
        for region in regions:
            region.save()

        groups = (
            SiteGroup(name='Site Group 1', slug='site-group-1'),
            SiteGroup(name='Site Group 2', slug='site-group-2'),
            SiteGroup(name='Site Group 3', slug='site-group-3'),
        )
        for group in groups:
            group.save()

        sites = Site.objects.bulk_create((
            Site(name='Site 1', slug='site-1', region=regions[0], group=groups[0]),
            Site(name='Site 2', slug='site-2', region=regions[1], group=groups[1]),
            Site(name='Site 3', slug='site-3', region=regions[2], group=groups[2]),
            Site(name='Site X', slug='site-x'),
        ))
        manufacturer = Manufacturer.objects.create(name='Manufacturer 1', slug='manufacturer-1')
        device_type = DeviceType.objects.create(manufacturer=manufacturer, model='Model 1', slug='model-1')
        device_role = DeviceRole.objects.create(name='Device Role 1', slug='device-role-1')

        locations = (
            Location(name='Location 1', slug='location-1', site=sites[0]),
            Location(name='Location 2', slug='location-2', site=sites[1]),
            Location(name='Location 3', slug='location-3', site=sites[2]),
        )
        for location in locations:
            location.save()

        devices = (
            Device(name='Device 1', device_type=device_type, device_role=device_role, site=sites[0], location=locations[0]),
            Device(name='Device 2', device_type=device_type, device_role=device_role, site=sites[1], location=locations[1]),
            Device(name='Device 3', device_type=device_type, device_role=device_role, site=sites[2], location=locations[2]),
        )
        Device.objects.bulk_create(devices)

        module_bays = (
            ModuleBay(device=devices[0], name='Module Bay 1', label='A', description='First'),
            ModuleBay(device=devices[1], name='Module Bay 2', label='B', description='Second'),
            ModuleBay(device=devices[2], name='Module Bay 3', label='C', description='Third'),
        )
        ModuleBay.objects.bulk_create(module_bays)

    def test_name(self):
        params = {'name': ['Module Bay 1', 'Module Bay 2']}
        self.assertEqual(self.filterset(params, self.queryset).qs.count(), 2)

    def test_label(self):
        params = {'label': ['A', 'B']}
        self.assertEqual(self.filterset(params, self.queryset).qs.count(), 2)

    def test_description(self):
        params = {'description': ['First', 'Second']}
        self.assertEqual(self.filterset(params, self.queryset).qs.count(), 2)

    def test_region(self):
        regions = Region.objects.all()[:2]
        params = {'region_id': [regions[0].pk, regions[1].pk]}
        self.assertEqual(self.filterset(params, self.queryset).qs.count(), 2)
        params = {'region': [regions[0].slug, regions[1].slug]}
        self.assertEqual(self.filterset(params, self.queryset).qs.count(), 2)

    def test_site_group(self):
        site_groups = SiteGroup.objects.all()[:2]
        params = {'site_group_id': [site_groups[0].pk, site_groups[1].pk]}
        self.assertEqual(self.filterset(params, self.queryset).qs.count(), 2)
        params = {'site_group': [site_groups[0].slug, site_groups[1].slug]}
        self.assertEqual(self.filterset(params, self.queryset).qs.count(), 2)

    def test_site(self):
        sites = Site.objects.all()[:2]
        params = {'site_id': [sites[0].pk, sites[1].pk]}
        self.assertEqual(self.filterset(params, self.queryset).qs.count(), 2)
        params = {'site': [sites[0].slug, sites[1].slug]}
        self.assertEqual(self.filterset(params, self.queryset).qs.count(), 2)

    def test_location(self):
        locations = Location.objects.all()[:2]
        params = {'location_id': [locations[0].pk, locations[1].pk]}
        self.assertEqual(self.filterset(params, self.queryset).qs.count(), 2)
        params = {'location': [locations[0].slug, locations[1].slug]}
        self.assertEqual(self.filterset(params, self.queryset).qs.count(), 2)

    def test_device(self):
        devices = Device.objects.all()[:2]
        params = {'device_id': [devices[0].pk, devices[1].pk]}
        self.assertEqual(self.filterset(params, self.queryset).qs.count(), 2)
        params = {'device': [devices[0].name, devices[1].name]}
        self.assertEqual(self.filterset(params, self.queryset).qs.count(), 2)


class DeviceBayTestCase(TestCase, ChangeLoggedFilterSetTests):
    queryset = DeviceBay.objects.all()
    filterset = DeviceBayFilterSet

    @classmethod
    def setUpTestData(cls):

        regions = (
            Region(name='Region 1', slug='region-1'),
            Region(name='Region 2', slug='region-2'),
            Region(name='Region 3', slug='region-3'),
        )
        for region in regions:
            region.save()

        groups = (
            SiteGroup(name='Site Group 1', slug='site-group-1'),
            SiteGroup(name='Site Group 2', slug='site-group-2'),
            SiteGroup(name='Site Group 3', slug='site-group-3'),
        )
        for group in groups:
            group.save()

        sites = Site.objects.bulk_create((
            Site(name='Site 1', slug='site-1', region=regions[0], group=groups[0]),
            Site(name='Site 2', slug='site-2', region=regions[1], group=groups[1]),
            Site(name='Site 3', slug='site-3', region=regions[2], group=groups[2]),
            Site(name='Site X', slug='site-x'),
        ))
        manufacturer = Manufacturer.objects.create(name='Manufacturer 1', slug='manufacturer-1')
        device_type = DeviceType.objects.create(manufacturer=manufacturer, model='Model 1', slug='model-1')
        device_role = DeviceRole.objects.create(name='Device Role 1', slug='device-role-1')

        locations = (
            Location(name='Location 1', slug='location-1', site=sites[0]),
            Location(name='Location 2', slug='location-2', site=sites[1]),
            Location(name='Location 3', slug='location-3', site=sites[2]),
        )
        for location in locations:
            location.save()

        devices = (
            Device(name='Device 1', device_type=device_type, device_role=device_role, site=sites[0], location=locations[0]),
            Device(name='Device 2', device_type=device_type, device_role=device_role, site=sites[1], location=locations[1]),
            Device(name='Device 3', device_type=device_type, device_role=device_role, site=sites[2], location=locations[2]),
        )
        Device.objects.bulk_create(devices)

        device_bays = (
            DeviceBay(device=devices[0], name='Device Bay 1', label='A', description='First'),
            DeviceBay(device=devices[1], name='Device Bay 2', label='B', description='Second'),
            DeviceBay(device=devices[2], name='Device Bay 3', label='C', description='Third'),
        )
        DeviceBay.objects.bulk_create(device_bays)

    def test_name(self):
        params = {'name': ['Device Bay 1', 'Device Bay 2']}
        self.assertEqual(self.filterset(params, self.queryset).qs.count(), 2)

    def test_label(self):
        params = {'label': ['A', 'B']}
        self.assertEqual(self.filterset(params, self.queryset).qs.count(), 2)

    def test_description(self):
        params = {'description': ['First', 'Second']}
        self.assertEqual(self.filterset(params, self.queryset).qs.count(), 2)

    def test_region(self):
        regions = Region.objects.all()[:2]
        params = {'region_id': [regions[0].pk, regions[1].pk]}
        self.assertEqual(self.filterset(params, self.queryset).qs.count(), 2)
        params = {'region': [regions[0].slug, regions[1].slug]}
        self.assertEqual(self.filterset(params, self.queryset).qs.count(), 2)

    def test_site_group(self):
        site_groups = SiteGroup.objects.all()[:2]
        params = {'site_group_id': [site_groups[0].pk, site_groups[1].pk]}
        self.assertEqual(self.filterset(params, self.queryset).qs.count(), 2)
        params = {'site_group': [site_groups[0].slug, site_groups[1].slug]}
        self.assertEqual(self.filterset(params, self.queryset).qs.count(), 2)

    def test_site(self):
        sites = Site.objects.all()[:2]
        params = {'site_id': [sites[0].pk, sites[1].pk]}
        self.assertEqual(self.filterset(params, self.queryset).qs.count(), 2)
        params = {'site': [sites[0].slug, sites[1].slug]}
        self.assertEqual(self.filterset(params, self.queryset).qs.count(), 2)

    def test_location(self):
        locations = Location.objects.all()[:2]
        params = {'location_id': [locations[0].pk, locations[1].pk]}
        self.assertEqual(self.filterset(params, self.queryset).qs.count(), 2)
        params = {'location': [locations[0].slug, locations[1].slug]}
        self.assertEqual(self.filterset(params, self.queryset).qs.count(), 2)

    def test_device(self):
        devices = Device.objects.all()[:2]
        params = {'device_id': [devices[0].pk, devices[1].pk]}
        self.assertEqual(self.filterset(params, self.queryset).qs.count(), 2)
        params = {'device': [devices[0].name, devices[1].name]}
        self.assertEqual(self.filterset(params, self.queryset).qs.count(), 2)


class InventoryItemTestCase(TestCase, ChangeLoggedFilterSetTests):
    queryset = InventoryItem.objects.all()
    filterset = InventoryItemFilterSet

    @classmethod
    def setUpTestData(cls):
        manufacturers = (
            Manufacturer(name='Manufacturer 1', slug='manufacturer-1'),
            Manufacturer(name='Manufacturer 2', slug='manufacturer-2'),
            Manufacturer(name='Manufacturer 3', slug='manufacturer-3'),
        )
        Manufacturer.objects.bulk_create(manufacturers)

        device_type = DeviceType.objects.create(manufacturer=manufacturers[0], model='Model 1', slug='model-1')
        device_role = DeviceRole.objects.create(name='Device Role 1', slug='device-role-1')

        regions = (
            Region(name='Region 1', slug='region-1'),
            Region(name='Region 2', slug='region-2'),
            Region(name='Region 3', slug='region-3'),
        )
        for region in regions:
            region.save()

        groups = (
            SiteGroup(name='Site Group 1', slug='site-group-1'),
            SiteGroup(name='Site Group 2', slug='site-group-2'),
            SiteGroup(name='Site Group 3', slug='site-group-3'),
        )
        for group in groups:
            group.save()

        sites = (
            Site(name='Site 1', slug='site-1', region=regions[0], group=groups[0]),
            Site(name='Site 2', slug='site-2', region=regions[1], group=groups[1]),
            Site(name='Site 3', slug='site-3', region=regions[2], group=groups[2]),
        )
        Site.objects.bulk_create(sites)

        locations = (
            Location(name='Location 1', slug='location-1', site=sites[0]),
            Location(name='Location 2', slug='location-2', site=sites[1]),
            Location(name='Location 3', slug='location-3', site=sites[2]),
        )
        for location in locations:
            location.save()

        devices = (
            Device(name='Device 1', device_type=device_type, device_role=device_role, site=sites[0], location=locations[0]),
            Device(name='Device 2', device_type=device_type, device_role=device_role, site=sites[1], location=locations[1]),
            Device(name='Device 3', device_type=device_type, device_role=device_role, site=sites[2], location=locations[2]),
        )
        Device.objects.bulk_create(devices)

        roles = (
            InventoryItemRole(name='Inventory Item Role 1', slug='inventory-item-role-1'),
            InventoryItemRole(name='Inventory Item Role 2', slug='inventory-item-role-2'),
            InventoryItemRole(name='Inventory Item Role 3', slug='inventory-item-role-3'),
        )
        InventoryItemRole.objects.bulk_create(roles)

        components = (
            Interface.objects.create(device=devices[0], name='Interface 1'),
            ConsolePort.objects.create(device=devices[1], name='Console Port 1'),
            ConsoleServerPort.objects.create(device=devices[2], name='Console Server Port 1'),
        )

        inventory_items = (
            InventoryItem(device=devices[0], role=roles[0], manufacturer=manufacturers[0], name='Inventory Item 1', label='A', part_id='1001', serial='ABC', asset_tag='1001', discovered=True, description='First', component=components[0]),
            InventoryItem(device=devices[1], role=roles[1], manufacturer=manufacturers[1], name='Inventory Item 2', label='B', part_id='1002', serial='DEF', asset_tag='1002', discovered=True, description='Second', component=components[1]),
            InventoryItem(device=devices[2], role=roles[2], manufacturer=manufacturers[2], name='Inventory Item 3', label='C', part_id='1003', serial='GHI', asset_tag='1003', discovered=False, description='Third', component=components[2]),
        )
        for i in inventory_items:
            i.save()

        child_inventory_items = (
            InventoryItem(device=devices[0], name='Inventory Item 1A', parent=inventory_items[0]),
            InventoryItem(device=devices[1], name='Inventory Item 2A', parent=inventory_items[1]),
            InventoryItem(device=devices[2], name='Inventory Item 3A', parent=inventory_items[2]),
        )
        for i in child_inventory_items:
            i.save()

    def test_name(self):
        params = {'name': ['Inventory Item 1', 'Inventory Item 2']}
        self.assertEqual(self.filterset(params, self.queryset).qs.count(), 2)

    def test_label(self):
        params = {'label': ['A', 'B']}
        self.assertEqual(self.filterset(params, self.queryset).qs.count(), 2)

    def test_part_id(self):
        params = {'part_id': ['1001', '1002']}
        self.assertEqual(self.filterset(params, self.queryset).qs.count(), 2)

    def test_asset_tag(self):
        params = {'asset_tag': ['1001', '1002']}
        self.assertEqual(self.filterset(params, self.queryset).qs.count(), 2)

    def test_discovered(self):
        # TODO: Fix boolean value
        params = {'discovered': True}
        self.assertEqual(self.filterset(params, self.queryset).qs.count(), 2)
        params = {'discovered': False}
        self.assertEqual(self.filterset(params, self.queryset).qs.count(), 4)

    def test_region(self):
        regions = Region.objects.all()[:2]
        params = {'region_id': [regions[0].pk, regions[1].pk]}
        self.assertEqual(self.filterset(params, self.queryset).qs.count(), 4)
        params = {'region': [regions[0].slug, regions[1].slug]}
        self.assertEqual(self.filterset(params, self.queryset).qs.count(), 4)

    def test_site_group(self):
        site_groups = SiteGroup.objects.all()[:2]
        params = {'site_group_id': [site_groups[0].pk, site_groups[1].pk]}
        self.assertEqual(self.filterset(params, self.queryset).qs.count(), 4)
        params = {'site_group': [site_groups[0].slug, site_groups[1].slug]}
        self.assertEqual(self.filterset(params, self.queryset).qs.count(), 4)

    def test_site(self):
        sites = Site.objects.all()[:2]
        params = {'site_id': [sites[0].pk, sites[1].pk]}
        self.assertEqual(self.filterset(params, self.queryset).qs.count(), 4)
        params = {'site': [sites[0].slug, sites[1].slug]}
        self.assertEqual(self.filterset(params, self.queryset).qs.count(), 4)

    def test_location(self):
        locations = Location.objects.all()[:2]
        params = {'location_id': [locations[0].pk, locations[1].pk]}
        self.assertEqual(self.filterset(params, self.queryset).qs.count(), 4)
        params = {'location': [locations[0].slug, locations[1].slug]}
        self.assertEqual(self.filterset(params, self.queryset).qs.count(), 4)

    def test_device(self):
        devices = Device.objects.all()[:2]
        params = {'device_id': [devices[0].pk, devices[1].pk]}
        self.assertEqual(self.filterset(params, self.queryset).qs.count(), 4)
        params = {'device': [devices[0].name, devices[1].name]}
        self.assertEqual(self.filterset(params, self.queryset).qs.count(), 4)

    def test_parent_id(self):
        parent_items = InventoryItem.objects.filter(parent__isnull=True)[:2]
        params = {'parent_id': [parent_items[0].pk, parent_items[1].pk]}
        self.assertEqual(self.filterset(params, self.queryset).qs.count(), 2)

    def test_role(self):
        roles = InventoryItemRole.objects.all()[:2]
        params = {'role_id': [roles[0].pk, roles[1].pk]}
        self.assertEqual(self.filterset(params, self.queryset).qs.count(), 2)
        params = {'role': [roles[0].slug, roles[1].slug]}
        self.assertEqual(self.filterset(params, self.queryset).qs.count(), 2)

    def test_manufacturer(self):
        manufacturers = Manufacturer.objects.all()[:2]
        params = {'manufacturer_id': [manufacturers[0].pk, manufacturers[1].pk]}
        self.assertEqual(self.filterset(params, self.queryset).qs.count(), 2)
        params = {'manufacturer': [manufacturers[0].slug, manufacturers[1].slug]}
        self.assertEqual(self.filterset(params, self.queryset).qs.count(), 2)

    def test_serial(self):
        params = {'serial': 'ABC'}
        self.assertEqual(self.filterset(params, self.queryset).qs.count(), 1)
        params = {'serial': 'abc'}
        self.assertEqual(self.filterset(params, self.queryset).qs.count(), 1)

    def test_component_type(self):
        params = {'component_type': 'dcim.interface'}
        self.assertEqual(self.filterset(params, self.queryset).qs.count(), 1)


class InventoryItemRoleTestCase(TestCase, ChangeLoggedFilterSetTests):
    queryset = InventoryItemRole.objects.all()
    filterset = InventoryItemRoleFilterSet

    @classmethod
    def setUpTestData(cls):

        roles = (
            InventoryItemRole(name='Inventory Item Role 1', slug='inventory-item-role-1', color='ff0000'),
            InventoryItemRole(name='Inventory Item Role 2', slug='inventory-item-role-2', color='00ff00'),
            InventoryItemRole(name='Inventory Item Role 3', slug='inventory-item-role-3', color='0000ff'),
        )
        InventoryItemRole.objects.bulk_create(roles)

    def test_name(self):
        params = {'name': ['Inventory Item Role 1', 'Inventory Item Role 2']}
        self.assertEqual(self.filterset(params, self.queryset).qs.count(), 2)

    def test_slug(self):
        params = {'slug': ['inventory-item-role-1', 'inventory-item-role-2']}
        self.assertEqual(self.filterset(params, self.queryset).qs.count(), 2)

    def test_color(self):
        params = {'color': ['ff0000', '00ff00']}
        self.assertEqual(self.filterset(params, self.queryset).qs.count(), 2)


class VirtualChassisTestCase(TestCase, ChangeLoggedFilterSetTests):
    queryset = VirtualChassis.objects.all()
    filterset = VirtualChassisFilterSet

    @classmethod
    def setUpTestData(cls):

        manufacturer = Manufacturer.objects.create(name='Manufacturer 1', slug='manufacturer-1')
        device_type = DeviceType.objects.create(manufacturer=manufacturer, model='Model 1', slug='model-1')
        device_role = DeviceRole.objects.create(name='Device Role 1', slug='device-role-1')

        regions = (
            Region(name='Region 1', slug='region-1'),
            Region(name='Region 2', slug='region-2'),
            Region(name='Region 3', slug='region-3'),
        )
        for region in regions:
            region.save()

        groups = (
            SiteGroup(name='Site Group 1', slug='site-group-1'),
            SiteGroup(name='Site Group 2', slug='site-group-2'),
            SiteGroup(name='Site Group 3', slug='site-group-3'),
        )
        for group in groups:
            group.save()

        sites = (
            Site(name='Site 1', slug='site-1', region=regions[0], group=groups[0]),
            Site(name='Site 2', slug='site-2', region=regions[1], group=groups[1]),
            Site(name='Site 3', slug='site-3', region=regions[2], group=groups[2]),
        )
        Site.objects.bulk_create(sites)

        devices = (
            Device(name='Device 1', device_type=device_type, device_role=device_role, site=sites[0], vc_position=1),
            Device(name='Device 2', device_type=device_type, device_role=device_role, site=sites[0], vc_position=2),
            Device(name='Device 3', device_type=device_type, device_role=device_role, site=sites[1], vc_position=1),
            Device(name='Device 4', device_type=device_type, device_role=device_role, site=sites[1], vc_position=2),
            Device(name='Device 5', device_type=device_type, device_role=device_role, site=sites[2], vc_position=1),
            Device(name='Device 6', device_type=device_type, device_role=device_role, site=sites[2], vc_position=2),
        )
        Device.objects.bulk_create(devices)

        virtual_chassis = (
            VirtualChassis(name='VC 1', master=devices[0], domain='Domain 1'),
            VirtualChassis(name='VC 2', master=devices[2], domain='Domain 2'),
            VirtualChassis(name='VC 3', master=devices[4], domain='Domain 3'),
        )
        VirtualChassis.objects.bulk_create(virtual_chassis)

        Device.objects.filter(pk=devices[1].pk).update(virtual_chassis=virtual_chassis[0])
        Device.objects.filter(pk=devices[3].pk).update(virtual_chassis=virtual_chassis[1])
        Device.objects.filter(pk=devices[5].pk).update(virtual_chassis=virtual_chassis[2])

    def test_domain(self):
        params = {'domain': ['Domain 1', 'Domain 2']}
        self.assertEqual(self.filterset(params, self.queryset).qs.count(), 2)

    def test_master(self):
        masters = Device.objects.all()
        params = {'master_id': [masters[0].pk, masters[2].pk]}
        self.assertEqual(self.filterset(params, self.queryset).qs.count(), 2)
        params = {'master': [masters[0].name, masters[2].name]}
        self.assertEqual(self.filterset(params, self.queryset).qs.count(), 2)

    def test_name(self):
        params = {'name': ['VC 1', 'VC 2']}
        self.assertEqual(self.filterset(params, self.queryset).qs.count(), 2)

    def test_region(self):
        regions = Region.objects.all()[:2]
        params = {'region_id': [regions[0].pk, regions[1].pk]}
        self.assertEqual(self.filterset(params, self.queryset).qs.count(), 2)
        params = {'region': [regions[0].slug, regions[1].slug]}
        self.assertEqual(self.filterset(params, self.queryset).qs.count(), 2)

    def test_site_group(self):
        site_groups = SiteGroup.objects.all()[:2]
        params = {'site_group_id': [site_groups[0].pk, site_groups[1].pk]}
        self.assertEqual(self.filterset(params, self.queryset).qs.count(), 2)
        params = {'site_group': [site_groups[0].slug, site_groups[1].slug]}
        self.assertEqual(self.filterset(params, self.queryset).qs.count(), 2)

    def test_site(self):
        sites = Site.objects.all()[:2]
        params = {'site_id': [sites[0].pk, sites[1].pk]}
        self.assertEqual(self.filterset(params, self.queryset).qs.count(), 2)
        params = {'site': [sites[0].slug, sites[1].slug]}
        self.assertEqual(self.filterset(params, self.queryset).qs.count(), 2)


class CableTestCase(TestCase, ChangeLoggedFilterSetTests):
    queryset = Cable.objects.all()
    filterset = CableFilterSet

    @classmethod
    def setUpTestData(cls):

        sites = (
            Site(name='Site 1', slug='site-1'),
            Site(name='Site 2', slug='site-2'),
            Site(name='Site 3', slug='site-3'),
        )
        Site.objects.bulk_create(sites)

        tenants = (
            Tenant(name='Tenant 1', slug='tenant-1'),
            Tenant(name='Tenant 2', slug='tenant-2'),
            Tenant(name='Tenant 3', slug='tenant-3'),
        )
        Tenant.objects.bulk_create(tenants)

        racks = (
            Rack(name='Rack 1', site=sites[0]),
            Rack(name='Rack 2', site=sites[1]),
            Rack(name='Rack 3', site=sites[2]),
        )
        Rack.objects.bulk_create(racks)

        manufacturer = Manufacturer.objects.create(name='Manufacturer 1', slug='manufacturer-1')
        device_type = DeviceType.objects.create(manufacturer=manufacturer, model='Model 1', slug='model-1')
        device_role = DeviceRole.objects.create(name='Device Role 1', slug='device-role-1')

        devices = (
            Device(name='Device 1', device_type=device_type, device_role=device_role, site=sites[0], rack=racks[0], position=1),
            Device(name='Device 2', device_type=device_type, device_role=device_role, site=sites[0], rack=racks[0], position=2),
            Device(name='Device 3', device_type=device_type, device_role=device_role, site=sites[1], rack=racks[1], position=1),
            Device(name='Device 4', device_type=device_type, device_role=device_role, site=sites[1], rack=racks[1], position=2),
            Device(name='Device 5', device_type=device_type, device_role=device_role, site=sites[2], rack=racks[2], position=1),
            Device(name='Device 6', device_type=device_type, device_role=device_role, site=sites[2], rack=racks[2], position=2),
        )
        Device.objects.bulk_create(devices)

        interfaces = (
            Interface(device=devices[0], name='Interface 1', type=InterfaceTypeChoices.TYPE_1GE_FIXED),
            Interface(device=devices[0], name='Interface 2', type=InterfaceTypeChoices.TYPE_1GE_FIXED),
            Interface(device=devices[1], name='Interface 3', type=InterfaceTypeChoices.TYPE_1GE_FIXED),
            Interface(device=devices[1], name='Interface 4', type=InterfaceTypeChoices.TYPE_1GE_FIXED),
            Interface(device=devices[2], name='Interface 5', type=InterfaceTypeChoices.TYPE_1GE_FIXED),
            Interface(device=devices[2], name='Interface 6', type=InterfaceTypeChoices.TYPE_1GE_FIXED),
            Interface(device=devices[3], name='Interface 7', type=InterfaceTypeChoices.TYPE_1GE_FIXED),
            Interface(device=devices[3], name='Interface 8', type=InterfaceTypeChoices.TYPE_1GE_FIXED),
            Interface(device=devices[4], name='Interface 9', type=InterfaceTypeChoices.TYPE_1GE_FIXED),
            Interface(device=devices[4], name='Interface 10', type=InterfaceTypeChoices.TYPE_1GE_FIXED),
            Interface(device=devices[5], name='Interface 11', type=InterfaceTypeChoices.TYPE_1GE_FIXED),
            Interface(device=devices[5], name='Interface 12', type=InterfaceTypeChoices.TYPE_1GE_FIXED),
        )
        Interface.objects.bulk_create(interfaces)

        console_port = ConsolePort.objects.create(device=devices[0], name='Console Port 1')
        console_server_port = ConsoleServerPort.objects.create(device=devices[0], name='Console Server Port 1')

        # Cables
        Cable(termination_a=interfaces[1], termination_b=interfaces[2], label='Cable 1', type=CableTypeChoices.TYPE_CAT3, tenant=tenants[0], status=LinkStatusChoices.STATUS_CONNECTED, color='aa1409', length=10, length_unit=CableLengthUnitChoices.UNIT_FOOT).save()
        Cable(termination_a=interfaces[3], termination_b=interfaces[4], label='Cable 2', type=CableTypeChoices.TYPE_CAT3, tenant=tenants[0], status=LinkStatusChoices.STATUS_CONNECTED, color='aa1409', length=20, length_unit=CableLengthUnitChoices.UNIT_FOOT).save()
        Cable(termination_a=interfaces[5], termination_b=interfaces[6], label='Cable 3', type=CableTypeChoices.TYPE_CAT5E, tenant=tenants[1], status=LinkStatusChoices.STATUS_CONNECTED, color='f44336', length=30, length_unit=CableLengthUnitChoices.UNIT_FOOT).save()
        Cable(termination_a=interfaces[7], termination_b=interfaces[8], label='Cable 4', type=CableTypeChoices.TYPE_CAT5E, tenant=tenants[1], status=LinkStatusChoices.STATUS_PLANNED, color='f44336', length=40, length_unit=CableLengthUnitChoices.UNIT_FOOT).save()
        Cable(termination_a=interfaces[9], termination_b=interfaces[10], label='Cable 5', type=CableTypeChoices.TYPE_CAT6, tenant=tenants[2], status=LinkStatusChoices.STATUS_PLANNED, color='e91e63', length=10, length_unit=CableLengthUnitChoices.UNIT_METER).save()
        Cable(termination_a=interfaces[11], termination_b=interfaces[0], label='Cable 6', type=CableTypeChoices.TYPE_CAT6, tenant=tenants[2], status=LinkStatusChoices.STATUS_PLANNED, color='e91e63', length=20, length_unit=CableLengthUnitChoices.UNIT_METER).save()
        Cable(termination_a=console_port, termination_b=console_server_port, label='Cable 7').save()

    def test_label(self):
        params = {'label': ['Cable 1', 'Cable 2']}
        self.assertEqual(self.filterset(params, self.queryset).qs.count(), 2)

    def test_length(self):
        params = {'length': [10, 20]}
        self.assertEqual(self.filterset(params, self.queryset).qs.count(), 4)

    def test_length_unit(self):
        params = {'length_unit': CableLengthUnitChoices.UNIT_FOOT}
        self.assertEqual(self.filterset(params, self.queryset).qs.count(), 4)

    def test_type(self):
        params = {'type': [CableTypeChoices.TYPE_CAT3, CableTypeChoices.TYPE_CAT5E]}
        self.assertEqual(self.filterset(params, self.queryset).qs.count(), 4)

    def test_status(self):
        params = {'status': [LinkStatusChoices.STATUS_CONNECTED]}
        self.assertEqual(self.filterset(params, self.queryset).qs.count(), 4)
        params = {'status': [LinkStatusChoices.STATUS_PLANNED]}
        self.assertEqual(self.filterset(params, self.queryset).qs.count(), 3)

    def test_color(self):
        params = {'color': ['aa1409', 'f44336']}
        self.assertEqual(self.filterset(params, self.queryset).qs.count(), 4)

    def test_device(self):
        devices = Device.objects.all()[:2]
        params = {'device_id': [devices[0].pk, devices[1].pk]}
        self.assertEqual(self.filterset(params, self.queryset).qs.count(), 4)
        params = {'device': [devices[0].name, devices[1].name]}
        self.assertEqual(self.filterset(params, self.queryset).qs.count(), 4)

    def test_rack(self):
        racks = Rack.objects.all()[:2]
        params = {'rack_id': [racks[0].pk, racks[1].pk]}
        self.assertEqual(self.filterset(params, self.queryset).qs.count(), 6)
        params = {'rack': [racks[0].name, racks[1].name]}
        self.assertEqual(self.filterset(params, self.queryset).qs.count(), 6)

    def test_site(self):
        site = Site.objects.all()[:2]
        params = {'site_id': [site[0].pk, site[1].pk]}
        self.assertEqual(self.filterset(params, self.queryset).qs.count(), 6)
        params = {'site': [site[0].slug, site[1].slug]}
        self.assertEqual(self.filterset(params, self.queryset).qs.count(), 6)

    def test_tenant(self):
        tenant = Tenant.objects.all()[:2]
        params = {'tenant_id': [tenant[0].pk, tenant[1].pk]}
        self.assertEqual(self.filterset(params, self.queryset).qs.count(), 4)
        params = {'tenant': [tenant[0].slug, tenant[1].slug]}
        self.assertEqual(self.filterset(params, self.queryset).qs.count(), 4)

    def test_termination_types(self):
        params = {'termination_a_type': 'dcim.consoleport'}
        self.assertEqual(self.filterset(params, self.queryset).qs.count(), 1)
        params = {'termination_b_type': 'dcim.consoleserverport'}
        self.assertEqual(self.filterset(params, self.queryset).qs.count(), 1)

    def test_termination_ids(self):
        interface_ids = Cable.objects.values_list('termination_a_id', flat=True)[:3]
        params = {
            'termination_a_type': 'dcim.interface',
            'termination_a_id': list(interface_ids),
        }
        self.assertEqual(self.filterset(params, self.queryset).qs.count(), 3)


class PowerPanelTestCase(TestCase, ChangeLoggedFilterSetTests):
    queryset = PowerPanel.objects.all()
    filterset = PowerPanelFilterSet

    @classmethod
    def setUpTestData(cls):

        regions = (
            Region(name='Region 1', slug='region-1'),
            Region(name='Region 2', slug='region-2'),
            Region(name='Region 3', slug='region-3'),
        )
        for region in regions:
            region.save()

        groups = (
            SiteGroup(name='Site Group 1', slug='site-group-1'),
            SiteGroup(name='Site Group 2', slug='site-group-2'),
            SiteGroup(name='Site Group 3', slug='site-group-3'),
        )
        for group in groups:
            group.save()

        sites = (
            Site(name='Site 1', slug='site-1', region=regions[0], group=groups[0]),
            Site(name='Site 2', slug='site-2', region=regions[1], group=groups[1]),
            Site(name='Site 3', slug='site-3', region=regions[2], group=groups[2]),
        )
        Site.objects.bulk_create(sites)

        locations = (
            Location(name='Location 1', slug='location-1', site=sites[0]),
            Location(name='Location 2', slug='location-2', site=sites[1]),
            Location(name='Location 3', slug='location-3', site=sites[2]),
        )
        for location in locations:
            location.save()

        power_panels = (
            PowerPanel(name='Power Panel 1', site=sites[0], location=locations[0]),
            PowerPanel(name='Power Panel 2', site=sites[1], location=locations[1]),
            PowerPanel(name='Power Panel 3', site=sites[2], location=locations[2]),
        )
        PowerPanel.objects.bulk_create(power_panels)

    def test_name(self):
        params = {'name': ['Power Panel 1', 'Power Panel 2']}
        self.assertEqual(self.filterset(params, self.queryset).qs.count(), 2)

    def test_region(self):
        regions = Region.objects.all()[:2]
        params = {'region_id': [regions[0].pk, regions[1].pk]}
        self.assertEqual(self.filterset(params, self.queryset).qs.count(), 2)
        params = {'region': [regions[0].slug, regions[1].slug]}
        self.assertEqual(self.filterset(params, self.queryset).qs.count(), 2)

    def test_site_group(self):
        site_groups = SiteGroup.objects.all()[:2]
        params = {'site_group_id': [site_groups[0].pk, site_groups[1].pk]}
        self.assertEqual(self.filterset(params, self.queryset).qs.count(), 2)
        params = {'site_group': [site_groups[0].slug, site_groups[1].slug]}
        self.assertEqual(self.filterset(params, self.queryset).qs.count(), 2)

    def test_site(self):
        sites = Site.objects.all()[:2]
        params = {'site_id': [sites[0].pk, sites[1].pk]}
        self.assertEqual(self.filterset(params, self.queryset).qs.count(), 2)
        params = {'site': [sites[0].slug, sites[1].slug]}
        self.assertEqual(self.filterset(params, self.queryset).qs.count(), 2)

    def test_location(self):
        locations = Location.objects.all()[:2]
        params = {'location_id': [locations[0].pk, locations[1].pk]}
        self.assertEqual(self.filterset(params, self.queryset).qs.count(), 2)


class PowerFeedTestCase(TestCase, ChangeLoggedFilterSetTests):
    queryset = PowerFeed.objects.all()
    filterset = PowerFeedFilterSet

    @classmethod
    def setUpTestData(cls):

        regions = (
            Region(name='Region 1', slug='region-1'),
            Region(name='Region 2', slug='region-2'),
            Region(name='Region 3', slug='region-3'),
        )
        for region in regions:
            region.save()

        groups = (
            SiteGroup(name='Site Group 1', slug='site-group-1'),
            SiteGroup(name='Site Group 2', slug='site-group-2'),
            SiteGroup(name='Site Group 3', slug='site-group-3'),
        )
        for group in groups:
            group.save()

        sites = (
            Site(name='Site 1', slug='site-1', region=regions[0], group=groups[0]),
            Site(name='Site 2', slug='site-2', region=regions[1], group=groups[1]),
            Site(name='Site 3', slug='site-3', region=regions[2], group=groups[2]),
        )
        Site.objects.bulk_create(sites)

        racks = (
            Rack(name='Rack 1', site=sites[0]),
            Rack(name='Rack 2', site=sites[1]),
            Rack(name='Rack 3', site=sites[2]),
        )
        Rack.objects.bulk_create(racks)

        power_panels = (
            PowerPanel(name='Power Panel 1', site=sites[0]),
            PowerPanel(name='Power Panel 2', site=sites[1]),
            PowerPanel(name='Power Panel 3', site=sites[2]),
        )
        PowerPanel.objects.bulk_create(power_panels)

        power_feeds = (
            PowerFeed(power_panel=power_panels[0], rack=racks[0], name='Power Feed 1', status=PowerFeedStatusChoices.STATUS_ACTIVE, type=PowerFeedTypeChoices.TYPE_PRIMARY, supply=PowerFeedSupplyChoices.SUPPLY_AC, phase=PowerFeedPhaseChoices.PHASE_3PHASE, voltage=100, amperage=100, max_utilization=10),
            PowerFeed(power_panel=power_panels[1], rack=racks[1], name='Power Feed 2', status=PowerFeedStatusChoices.STATUS_FAILED, type=PowerFeedTypeChoices.TYPE_PRIMARY, supply=PowerFeedSupplyChoices.SUPPLY_AC, phase=PowerFeedPhaseChoices.PHASE_3PHASE, voltage=200, amperage=200, max_utilization=20),
            PowerFeed(power_panel=power_panels[2], rack=racks[2], name='Power Feed 3', status=PowerFeedStatusChoices.STATUS_OFFLINE, type=PowerFeedTypeChoices.TYPE_REDUNDANT, supply=PowerFeedSupplyChoices.SUPPLY_DC, phase=PowerFeedPhaseChoices.PHASE_SINGLE, voltage=300, amperage=300, max_utilization=30),
        )
        PowerFeed.objects.bulk_create(power_feeds)

        manufacturer = Manufacturer.objects.create(name='Manufacturer', slug='manufacturer')
        device_type = DeviceType.objects.create(manufacturer=manufacturer, model='Model', slug='model')
        device_role = DeviceRole.objects.create(name='Device Role', slug='device-role')
        device = Device.objects.create(name='Device', device_type=device_type, device_role=device_role, site=sites[0])
        power_ports = [
            PowerPort(device=device, name='Power Port 1'),
            PowerPort(device=device, name='Power Port 2'),
        ]
        PowerPort.objects.bulk_create(power_ports)
        Cable(termination_a=power_feeds[0], termination_b=power_ports[0]).save()
        Cable(termination_a=power_feeds[1], termination_b=power_ports[1]).save()

    def test_name(self):
        params = {'name': ['Power Feed 1', 'Power Feed 2']}
        self.assertEqual(self.filterset(params, self.queryset).qs.count(), 2)

    def test_status(self):
        params = {'status': [PowerFeedStatusChoices.STATUS_ACTIVE, PowerFeedStatusChoices.STATUS_FAILED]}
        self.assertEqual(self.filterset(params, self.queryset).qs.count(), 2)

    def test_type(self):
        params = {'type': PowerFeedTypeChoices.TYPE_PRIMARY}
        self.assertEqual(self.filterset(params, self.queryset).qs.count(), 2)

    def test_supply(self):
        params = {'supply': PowerFeedSupplyChoices.SUPPLY_AC}
        self.assertEqual(self.filterset(params, self.queryset).qs.count(), 2)

    def test_phase(self):
        params = {'phase': PowerFeedPhaseChoices.PHASE_3PHASE}
        self.assertEqual(self.filterset(params, self.queryset).qs.count(), 2)

    def test_voltage(self):
        params = {'voltage': [100, 200]}
        self.assertEqual(self.filterset(params, self.queryset).qs.count(), 2)

    def test_amperage(self):
        params = {'amperage': [100, 200]}
        self.assertEqual(self.filterset(params, self.queryset).qs.count(), 2)

    def test_max_utilization(self):
        params = {'max_utilization': [10, 20]}
        self.assertEqual(self.filterset(params, self.queryset).qs.count(), 2)

    def test_region(self):
        regions = Region.objects.all()[:2]
        params = {'region_id': [regions[0].pk, regions[1].pk]}
        self.assertEqual(self.filterset(params, self.queryset).qs.count(), 2)
        params = {'region': [regions[0].slug, regions[1].slug]}
        self.assertEqual(self.filterset(params, self.queryset).qs.count(), 2)

    def test_site_group(self):
        site_groups = SiteGroup.objects.all()[:2]
        params = {'site_group_id': [site_groups[0].pk, site_groups[1].pk]}
        self.assertEqual(self.filterset(params, self.queryset).qs.count(), 2)
        params = {'site_group': [site_groups[0].slug, site_groups[1].slug]}
        self.assertEqual(self.filterset(params, self.queryset).qs.count(), 2)

    def test_site(self):
        sites = Site.objects.all()[:2]
        params = {'site_id': [sites[0].pk, sites[1].pk]}
        self.assertEqual(self.filterset(params, self.queryset).qs.count(), 2)
        params = {'site': [sites[0].slug, sites[1].slug]}
        self.assertEqual(self.filterset(params, self.queryset).qs.count(), 2)

    def test_power_panel_id(self):
        power_panels = PowerPanel.objects.all()[:2]
        params = {'power_panel_id': [power_panels[0].pk, power_panels[1].pk]}
        self.assertEqual(self.filterset(params, self.queryset).qs.count(), 2)

    def test_rack_id(self):
        racks = Rack.objects.all()[:2]
        params = {'rack_id': [racks[0].pk, racks[1].pk]}
        self.assertEqual(self.filterset(params, self.queryset).qs.count(), 2)

    def test_cabled(self):
        params = {'cabled': 'true'}
        self.assertEqual(self.filterset(params, self.queryset).qs.count(), 2)
        params = {'cabled': 'false'}
        self.assertEqual(self.filterset(params, self.queryset).qs.count(), 1)

    def test_connected(self):
        params = {'connected': True}
        self.assertEqual(self.filterset(params, self.queryset).qs.count(), 2)
        params = {'connected': False}
        self.assertEqual(self.filterset(params, self.queryset).qs.count(), 1)


# TODO: Connection filters<|MERGE_RESOLUTION|>--- conflicted
+++ resolved
@@ -151,15 +151,9 @@
         ASN.objects.bulk_create(asns)
 
         sites = (
-<<<<<<< HEAD
-            Site(name='Site 1', slug='site-1', region=regions[0], group=groups[0], tenant=tenants[0], status=SiteStatusChoices.STATUS_ACTIVE, facility='Facility 1', latitude=10, longitude=10),
-            Site(name='Site 2', slug='site-2', region=regions[1], group=groups[1], tenant=tenants[1], status=SiteStatusChoices.STATUS_PLANNED, facility='Facility 2', latitude=20, longitude=20),
+            Site(name='Site 1', slug='site-1', region=regions[0], group=groups[0], tenant=tenants[0], status=SiteStatusChoices.STATUS_ACTIVE, facility='Facility 1', latitude=10, longitude=10, description='foobar1'),
+            Site(name='Site 2', slug='site-2', region=regions[1], group=groups[1], tenant=tenants[1], status=SiteStatusChoices.STATUS_PLANNED, facility='Facility 2', latitude=20, longitude=20, description='foobar1'),
             Site(name='Site 3', slug='site-3', region=regions[2], group=groups[2], tenant=tenants[2], status=SiteStatusChoices.STATUS_RETIRED, facility='Facility 3', latitude=30, longitude=30),
-=======
-            Site(name='Site 1', slug='site-1', region=regions[0], group=groups[0], tenant=tenants[0], status=SiteStatusChoices.STATUS_ACTIVE, facility='Facility 1', asn=65001, latitude=10, longitude=10, contact_name='Contact 1', contact_phone='123-555-0001', contact_email='contact1@example.com', description='foobar1'),
-            Site(name='Site 2', slug='site-2', region=regions[1], group=groups[1], tenant=tenants[1], status=SiteStatusChoices.STATUS_PLANNED, facility='Facility 2', asn=65002, latitude=20, longitude=20, contact_name='Contact 2', contact_phone='123-555-0002', contact_email='contact2@example.com', description='foobar2'),
-            Site(name='Site 3', slug='site-3', region=regions[2], group=groups[2], tenant=tenants[2], status=SiteStatusChoices.STATUS_RETIRED, facility='Facility 3', asn=65003, latitude=30, longitude=30, contact_name='Contact 3', contact_phone='123-555-0003', contact_email='contact3@example.com'),
->>>>>>> 06cb7f35
         )
         Site.objects.bulk_create(sites)
         sites[0].asns.set([asns[0]])
@@ -195,25 +189,10 @@
         params = {'longitude': [10, 20]}
         self.assertEqual(self.filterset(params, self.queryset).qs.count(), 2)
 
-<<<<<<< HEAD
-=======
-    def test_contact_name(self):
-        params = {'contact_name': ['Contact 1', 'Contact 2']}
-        self.assertEqual(self.filterset(params, self.queryset).qs.count(), 2)
-
-    def test_contact_phone(self):
-        params = {'contact_phone': ['123-555-0001', '123-555-0002']}
-        self.assertEqual(self.filterset(params, self.queryset).qs.count(), 2)
-
-    def test_contact_email(self):
-        params = {'contact_email': ['contact1@example.com', 'contact2@example.com']}
-        self.assertEqual(self.filterset(params, self.queryset).qs.count(), 2)
-
     def test_description(self):
         params = {'description': ['foobar1', 'foobar2']}
         self.assertEqual(self.filterset(params, self.queryset).qs.count(), 2)
 
->>>>>>> 06cb7f35
     def test_status(self):
         params = {'status': [SiteStatusChoices.STATUS_ACTIVE, SiteStatusChoices.STATUS_PLANNED]}
         self.assertEqual(self.filterset(params, self.queryset).qs.count(), 2)
