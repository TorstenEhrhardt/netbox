--- conflicted
+++ resolved
@@ -1101,15 +1101,9 @@
         Cluster.objects.bulk_create(clusters)
 
         devices = (
-<<<<<<< HEAD
-            Device(name='Device 1', device_type=device_types[0], device_role=device_roles[0], platform=platforms[0], serial='ABC', asset_tag='1001', site=sites[0], rack=racks[0], position=1, face=DeviceFaceChoices.FACE_FRONT, status=DeviceStatusChoices.STATUS_ACTIVE, cluster=clusters[0]),
+            Device(name='Device 1', device_type=device_types[0], device_role=device_roles[0], platform=platforms[0], serial='ABC', asset_tag='1001', site=sites[0], rack=racks[0], position=1, face=DeviceFaceChoices.FACE_FRONT, status=DeviceStatusChoices.STATUS_ACTIVE, cluster=clusters[0], local_context_data={"foo": 123}),
             Device(name='Device 2', device_type=device_types[1], device_role=device_roles[1], platform=platforms[1], serial='DEF', asset_tag='1002', site=sites[1], rack=racks[1], position=2, face=DeviceFaceChoices.FACE_FRONT, status=DeviceStatusChoices.STATUS_STAGED, cluster=clusters[1]),
             Device(name='Device 3', device_type=device_types[2], device_role=device_roles[2], platform=platforms[2], serial='GHI', asset_tag='1003', site=sites[2], rack=racks[2], position=3, face=DeviceFaceChoices.FACE_REAR, status=DeviceStatusChoices.STATUS_FAILED, cluster=clusters[2]),
-=======
-            Device(name='Device 1', device_type=device_types[0], device_role=device_roles[0], platform=platforms[0], serial='ABC', asset_tag='1001', site=sites[0], rack=racks[0], position=1, face=RACK_FACE_FRONT, status=DEVICE_STATUS_ACTIVE, cluster=clusters[0], local_context_data={"foo": 123}),
-            Device(name='Device 2', device_type=device_types[1], device_role=device_roles[1], platform=platforms[1], serial='DEF', asset_tag='1002', site=sites[1], rack=racks[1], position=2, face=RACK_FACE_FRONT, status=DEVICE_STATUS_STAGED, cluster=clusters[1]),
-            Device(name='Device 3', device_type=device_types[2], device_role=device_roles[2], platform=platforms[2], serial='GHI', asset_tag='1003', site=sites[2], rack=racks[2], position=3, face=RACK_FACE_REAR, status=DEVICE_STATUS_FAILED, cluster=clusters[2]),
->>>>>>> 5d7af0fa
         )
         Device.objects.bulk_create(devices)
 
