import logging
import re
from copy import deepcopy

from django.contrib import messages
from django.contrib.contenttypes.models import ContentType
from django.core.exceptions import FieldDoesNotExist, ObjectDoesNotExist, ValidationError
from django.db import transaction, IntegrityError
from django.db.models import ManyToManyField, ProtectedError
from django.forms import Form, ModelMultipleChoiceField, MultipleHiddenInput, Textarea
from django.http import HttpResponse
from django.shortcuts import get_object_or_404, redirect, render
from django.utils.html import escape
from django.utils.http import is_safe_url
from django.utils.safestring import mark_safe
from django.views.generic import View
from django_tables2.export import TableExport

<<<<<<< HEAD
from extras.models import ExportTemplate
=======
from extras.models import CustomField, ExportTemplate
from extras.signals import clear_webhooks
>>>>>>> 8497965c
from utilities.error_handlers import handle_protectederror
from utilities.exceptions import AbortTransaction, PermissionsViolation
from utilities.forms import (
    BootstrapMixin, BulkRenameForm, ConfirmationForm, CSVDataField, CSVFileField, ImportForm, TableConfigForm,
    restrict_form_fields,
)
from utilities.permissions import get_permission_for_model
from utilities.tables import paginate_table
from utilities.utils import normalize_querydict, prepare_cloned_fields
from utilities.views import GetReturnURLMixin, ObjectPermissionRequiredMixin


class ObjectView(ObjectPermissionRequiredMixin, View):
    """
    Retrieve a single object for display.

    queryset: The base queryset for retrieving the object
    template_name: Name of the template to use
    """
    queryset = None
    template_name = None

    def get_required_permission(self):
        return get_permission_for_model(self.queryset.model, 'view')

    def get_template_name(self):
        """
        Return self.template_name if set. Otherwise, resolve the template path by model app_label and name.
        """
        if self.template_name is not None:
            return self.template_name
        model_opts = self.queryset.model._meta
        return f'{model_opts.app_label}/{model_opts.model_name}.html'

    def get_extra_context(self, request, instance):
        """
        Return any additional context data for the template.

        request: The current request
        instance: The object being viewed
        """
        return {}

    def get(self, request, *args, **kwargs):
        """
        Generic GET handler for accessing an object by PK or slug
        """
        instance = get_object_or_404(self.queryset, **kwargs)

        return render(request, self.get_template_name(), {
            'object': instance,
            **self.get_extra_context(request, instance),
        })


class ObjectListView(ObjectPermissionRequiredMixin, View):
    """
    List a series of objects.

    queryset: The queryset of objects to display. Note: Prefetching related objects is not necessary, as the
      table will prefetch objects as needed depending on the columns being displayed.
    filter: A django-filter FilterSet that is applied to the queryset
    filter_form: The form used to render filter options
    table: The django-tables2 Table used to render the objects list
    template_name: The name of the template
    """
    queryset = None
    filterset = None
    filterset_form = None
    table = None
    template_name = 'generic/object_list.html'
    action_buttons = ('add', 'import', 'export')

    def get_required_permission(self):
        return get_permission_for_model(self.queryset.model, 'view')

    def export_yaml(self):
        """
        Export the queryset of objects as concatenated YAML documents.
        """
        yaml_data = [obj.to_yaml() for obj in self.queryset]

        return '---\n'.join(yaml_data)

    def export_table(self, table, columns=None):
        """
        Export all table data in CSV format.

        :param table: The Table instance to export
        :param columns: A list of specific columns to include. If not specified, all columns will be exported.
        """
        exclude_columns = {'pk'}
        if columns:
            all_columns = [col_name for col_name, _ in table.selected_columns + table.available_columns]
            exclude_columns.update({
                col for col in all_columns if col not in columns
            })
        exporter = TableExport(
            export_format=TableExport.CSV,
            table=table,
            exclude_columns=exclude_columns
        )
        return exporter.response(
            filename=f'netbox_{self.queryset.model._meta.verbose_name_plural}.csv'
        )

    def get(self, request):

        model = self.queryset.model
        content_type = ContentType.objects.get_for_model(model)

        if self.filterset:
            self.queryset = self.filterset(request.GET, self.queryset).qs

        # Compile a dictionary indicating which permissions are available to the current user for this model
        permissions = {}
        for action in ('add', 'change', 'delete', 'view'):
            perm_name = get_permission_for_model(model, action)
            permissions[action] = request.user.has_perm(perm_name)

        # Export template/YAML rendering
        if 'export' in request.GET and request.GET['export'] != 'table':

            # An export template has been specified
            if request.GET['export']:
                et = get_object_or_404(ExportTemplate, content_type=content_type, name=request.GET['export'])
                try:
                    return et.render_to_response(self.queryset)
                except Exception as e:
                    messages.error(
                        request,
                        "There was an error rendering the selected export template ({}): {}".format(
                            et.name, e
                        )
                    )

            # Check for YAML export support
            elif hasattr(model, 'to_yaml'):
                response = HttpResponse(self.export_yaml(), content_type='text/yaml')
                filename = 'netbox_{}.yaml'.format(self.queryset.model._meta.verbose_name_plural)
                response['Content-Disposition'] = 'attachment; filename="{}"'.format(filename)
                return response

        # Construct the objects table
        table = self.table(self.queryset, user=request.user)
        if 'pk' in table.base_columns and (permissions['change'] or permissions['delete']):
            table.columns.show('pk')

        # Handle table-based exports (current view or static CSV-based)
        if request.GET.get('export') == 'table':
            columns = [name for name, _ in table.selected_columns]
            return self.export_table(table, columns)
        elif 'export' in request.GET:
            return self.export_table(table)

        # Paginate the objects table
        paginate_table(table, request)

        context = {
            'content_type': content_type,
            'table': table,
            'permissions': permissions,
            'action_buttons': self.action_buttons,
            'table_config_form': TableConfigForm(table=table),
            'filter_form': self.filterset_form(request.GET, label_suffix='') if self.filterset_form else None,
        }
        context.update(self.extra_context())

        return render(request, self.template_name, context)

    def extra_context(self):
        return {}


class ObjectEditView(GetReturnURLMixin, ObjectPermissionRequiredMixin, View):
    """
    Create or edit a single object.

    queryset: The base queryset for the object being modified
    model_form: The form used to create or edit the object
    template_name: The name of the template
    """
    queryset = None
    model_form = None
    template_name = 'generic/object_edit.html'

    def get_required_permission(self):
        # self._permission_action is set by dispatch() to either "add" or "change" depending on whether
        # we are modifying an existing object or creating a new one.
        return get_permission_for_model(self.queryset.model, self._permission_action)

    def get_object(self, kwargs):
        # Look up an existing object by slug or PK, if provided.
        if 'slug' in kwargs:
            obj = get_object_or_404(self.queryset, slug=kwargs['slug'])
        elif 'pk' in kwargs:
            obj = get_object_or_404(self.queryset, pk=kwargs['pk'])
        # Otherwise, return a new instance.
        else:
            return self.queryset.model()

        # Take a snapshot of change-logged models
        if hasattr(obj, 'snapshot'):
            obj.snapshot()

        return obj

    def alter_obj(self, obj, request, url_args, url_kwargs):
        # Allow views to add extra info to an object before it is processed. For example, a parent object can be defined
        # given some parameter from the request URL.
        return obj

    def dispatch(self, request, *args, **kwargs):
        # Determine required permission based on whether we are editing an existing object
        self._permission_action = 'change' if kwargs else 'add'

        return super().dispatch(request, *args, **kwargs)

    def get(self, request, *args, **kwargs):
        obj = self.alter_obj(self.get_object(kwargs), request, args, kwargs)

        initial_data = normalize_querydict(request.GET)
        form = self.model_form(instance=obj, initial=initial_data)
        restrict_form_fields(form, request.user)

        return render(request, self.template_name, {
            'obj': obj,
            'obj_type': self.queryset.model._meta.verbose_name,
            'form': form,
            'return_url': self.get_return_url(request, obj),
        })

    def post(self, request, *args, **kwargs):
        logger = logging.getLogger('netbox.views.ObjectEditView')
        obj = self.alter_obj(self.get_object(kwargs), request, args, kwargs)
        form = self.model_form(
            data=request.POST,
            files=request.FILES,
            instance=obj
        )
        restrict_form_fields(form, request.user)

        if form.is_valid():
            logger.debug("Form validation was successful")

            try:
                with transaction.atomic():
                    object_created = form.instance.pk is None
                    obj = form.save()

                    # Check that the new object conforms with any assigned object-level permissions
                    if not self.queryset.filter(pk=obj.pk).first():
                        raise PermissionsViolation()

                msg = '{} {}'.format(
                    'Created' if object_created else 'Modified',
                    self.queryset.model._meta.verbose_name
                )
                logger.info(f"{msg} {obj} (PK: {obj.pk})")
                if hasattr(obj, 'get_absolute_url'):
                    msg = '{} <a href="{}">{}</a>'.format(msg, obj.get_absolute_url(), escape(obj))
                else:
                    msg = '{} {}'.format(msg, escape(obj))
                messages.success(request, mark_safe(msg))

                if '_addanother' in request.POST:
                    redirect_url = request.path
                    return_url = request.GET.get('return_url')
                    if return_url is not None and is_safe_url(url=return_url, allowed_hosts=request.get_host()):
                        redirect_url = f'{redirect_url}?return_url={return_url}'

                    # If the object has clone_fields, pre-populate a new instance of the form
                    if hasattr(obj, 'clone_fields'):
                        redirect_url += f"{'&' if return_url else '?'}{prepare_cloned_fields(obj)}"

                    return redirect(redirect_url)

                return_url = self.get_return_url(request, obj)

                return redirect(return_url)

            except PermissionsViolation:
                msg = "Object save failed due to object-level permissions violation"
                logger.debug(msg)
                form.add_error(None, msg)
                clear_webhooks.send(sender=self)

        else:
            logger.debug("Form validation failed")

        return render(request, self.template_name, {
            'obj': obj,
            'obj_type': self.queryset.model._meta.verbose_name,
            'form': form,
            'return_url': self.get_return_url(request, obj),
        })


class ObjectDeleteView(GetReturnURLMixin, ObjectPermissionRequiredMixin, View):
    """
    Delete a single object.

    queryset: The base queryset for the object being deleted
    template_name: The name of the template
    """
    queryset = None
    template_name = 'generic/object_delete.html'

    def get_required_permission(self):
        return get_permission_for_model(self.queryset.model, 'delete')

    def get_object(self, kwargs):
        # Look up object by slug if one has been provided. Otherwise, use PK.
        if 'slug' in kwargs:
            obj = get_object_or_404(self.queryset, slug=kwargs['slug'])
        else:
            obj = get_object_or_404(self.queryset, pk=kwargs['pk'])

        # Take a snapshot of change-logged models
        if hasattr(obj, 'snapshot'):
            obj.snapshot()

        return obj

    def get(self, request, **kwargs):
        obj = self.get_object(kwargs)
        form = ConfirmationForm(initial=request.GET)

        return render(request, self.template_name, {
            'obj': obj,
            'form': form,
            'obj_type': self.queryset.model._meta.verbose_name,
            'return_url': self.get_return_url(request, obj),
        })

    def post(self, request, **kwargs):
        logger = logging.getLogger('netbox.views.ObjectDeleteView')
        obj = self.get_object(kwargs)
        form = ConfirmationForm(request.POST)

        if form.is_valid():
            logger.debug("Form validation was successful")

            try:
                obj.delete()
            except ProtectedError as e:
                logger.info("Caught ProtectedError while attempting to delete object")
                handle_protectederror([obj], request, e)
                return redirect(obj.get_absolute_url())

            msg = 'Deleted {} {}'.format(self.queryset.model._meta.verbose_name, obj)
            logger.info(msg)
            messages.success(request, msg)

            return_url = form.cleaned_data.get('return_url')
            if return_url is not None and is_safe_url(url=return_url, allowed_hosts=request.get_host()):
                return redirect(return_url)
            else:
                return redirect(self.get_return_url(request, obj))

        else:
            logger.debug("Form validation failed")

        return render(request, self.template_name, {
            'obj': obj,
            'form': form,
            'obj_type': self.queryset.model._meta.verbose_name,
            'return_url': self.get_return_url(request, obj),
        })


class BulkCreateView(GetReturnURLMixin, ObjectPermissionRequiredMixin, View):
    """
    Create new objects in bulk.

    queryset: Base queryset for the objects being created
    form: Form class which provides the `pattern` field
    model_form: The ModelForm used to create individual objects
    pattern_target: Name of the field to be evaluated as a pattern (if any)
    template_name: The name of the template
    """
    queryset = None
    form = None
    model_form = None
    pattern_target = ''
    template_name = None

    def get_required_permission(self):
        return get_permission_for_model(self.queryset.model, 'add')

    def get(self, request):
        # Set initial values for visible form fields from query args
        initial = {}
        for field in getattr(self.model_form._meta, 'fields', []):
            if request.GET.get(field):
                initial[field] = request.GET[field]

        form = self.form()
        model_form = self.model_form(initial=initial)

        return render(request, self.template_name, {
            'obj_type': self.model_form._meta.model._meta.verbose_name,
            'form': form,
            'model_form': model_form,
            'return_url': self.get_return_url(request),
        })

    def post(self, request):
        logger = logging.getLogger('netbox.views.BulkCreateView')
        model = self.queryset.model
        form = self.form(request.POST)
        model_form = self.model_form(request.POST)

        if form.is_valid():
            logger.debug("Form validation was successful")
            pattern = form.cleaned_data['pattern']
            new_objs = []

            try:
                with transaction.atomic():

                    # Create objects from the expanded. Abort the transaction on the first validation error.
                    for value in pattern:

                        # Reinstantiate the model form each time to avoid overwriting the same instance. Use a mutable
                        # copy of the POST QueryDict so that we can update the target field value.
                        model_form = self.model_form(request.POST.copy())
                        model_form.data[self.pattern_target] = value

                        # Validate each new object independently.
                        if model_form.is_valid():
                            obj = model_form.save()
                            logger.debug(f"Created {obj} (PK: {obj.pk})")
                            new_objs.append(obj)
                        else:
                            # Copy any errors on the pattern target field to the pattern form.
                            errors = model_form.errors.as_data()
                            if errors.get(self.pattern_target):
                                form.add_error('pattern', errors[self.pattern_target])
                            # Raise an IntegrityError to break the for loop and abort the transaction.
                            raise IntegrityError()

                    # Enforce object-level permissions
                    if self.queryset.filter(pk__in=[obj.pk for obj in new_objs]).count() != len(new_objs):
                        raise PermissionsViolation

                    # If we make it to this point, validation has succeeded on all new objects.
                    msg = "Added {} {}".format(len(new_objs), model._meta.verbose_name_plural)
                    logger.info(msg)
                    messages.success(request, msg)

                    if '_addanother' in request.POST:
                        return redirect(request.path)
                    return redirect(self.get_return_url(request))

            except IntegrityError:
                pass

            except PermissionsViolation:
                msg = "Object creation failed due to object-level permissions violation"
                logger.debug(msg)
                form.add_error(None, msg)

        else:
            logger.debug("Form validation failed")

        return render(request, self.template_name, {
            'form': form,
            'model_form': model_form,
            'obj_type': model._meta.verbose_name,
            'return_url': self.get_return_url(request),
        })


class ObjectImportView(GetReturnURLMixin, ObjectPermissionRequiredMixin, View):
    """
    Import a single object (YAML or JSON format).

    queryset: Base queryset for the objects being created
    model_form: The ModelForm used to create individual objects
    related_object_forms: A dictionary mapping of forms to be used for the creation of related (child) objects
    template_name: The name of the template
    """
    queryset = None
    model_form = None
    related_object_forms = dict()
    template_name = 'generic/object_import.html'

    def get_required_permission(self):
        return get_permission_for_model(self.queryset.model, 'add')

    def get(self, request):
        form = ImportForm()

        return render(request, self.template_name, {
            'form': form,
            'obj_type': self.queryset.model._meta.verbose_name,
            'return_url': self.get_return_url(request),
        })

    def post(self, request):
        logger = logging.getLogger('netbox.views.ObjectImportView')
        form = ImportForm(request.POST)

        if form.is_valid():
            logger.debug("Import form validation was successful")

            # Initialize model form
            data = form.cleaned_data['data']
            model_form = self.model_form(data)
            restrict_form_fields(model_form, request.user)

            # Assign default values for any fields which were not specified. We have to do this manually because passing
            # 'initial=' to the form on initialization merely sets default values for the widgets. Since widgets are not
            # used for YAML/JSON import, we first bind the imported data normally, then update the form's data with the
            # applicable field defaults as needed prior to form validation.
            for field_name, field in model_form.fields.items():
                if field_name not in data and hasattr(field, 'initial'):
                    model_form.data[field_name] = field.initial

            if model_form.is_valid():

                try:
                    with transaction.atomic():

                        # Save the primary object
                        obj = model_form.save()

                        # Enforce object-level permissions
                        if not self.queryset.filter(pk=obj.pk).first():
                            raise PermissionsViolation()

                        logger.debug(f"Created {obj} (PK: {obj.pk})")

                        # Iterate through the related object forms (if any), validating and saving each instance.
                        for field_name, related_object_form in self.related_object_forms.items():
                            logger.debug("Processing form for related objects: {related_object_form}")

                            related_obj_pks = []
                            for i, rel_obj_data in enumerate(data.get(field_name, list())):

                                f = related_object_form(obj, rel_obj_data)

                                for subfield_name, field in f.fields.items():
                                    if subfield_name not in rel_obj_data and hasattr(field, 'initial'):
                                        f.data[subfield_name] = field.initial

                                if f.is_valid():
                                    related_obj = f.save()
                                    related_obj_pks.append(related_obj.pk)
                                else:
                                    # Replicate errors on the related object form to the primary form for display
                                    for subfield_name, errors in f.errors.items():
                                        for err in errors:
                                            err_msg = "{}[{}] {}: {}".format(field_name, i, subfield_name, err)
                                            model_form.add_error(None, err_msg)
                                    raise AbortTransaction()

                            # Enforce object-level permissions on related objects
                            model = related_object_form.Meta.model
                            if model.objects.filter(pk__in=related_obj_pks).count() != len(related_obj_pks):
                                raise ObjectDoesNotExist

                except AbortTransaction:
                    clear_webhooks.send(sender=self)

                except PermissionsViolation:
                    msg = "Object creation failed due to object-level permissions violation"
                    logger.debug(msg)
                    form.add_error(None, msg)
                    clear_webhooks.send(sender=self)

            if not model_form.errors:
                logger.info(f"Import object {obj} (PK: {obj.pk})")
                messages.success(request, mark_safe('Imported object: <a href="{}">{}</a>'.format(
                    obj.get_absolute_url(), obj
                )))

                if '_addanother' in request.POST:
                    return redirect(request.get_full_path())

                return_url = form.cleaned_data.get('return_url')
                if return_url is not None and is_safe_url(url=return_url, allowed_hosts=request.get_host()):
                    return redirect(return_url)
                else:
                    return redirect(self.get_return_url(request, obj))

            else:
                logger.debug("Model form validation failed")

                # Replicate model form errors for display
                for field, errors in model_form.errors.items():
                    for err in errors:
                        if field == '__all__':
                            form.add_error(None, err)
                        else:
                            form.add_error(None, "{}: {}".format(field, err))

        else:
            logger.debug("Import form validation failed")

        return render(request, self.template_name, {
            'form': form,
            'obj_type': self.queryset.model._meta.verbose_name,
            'return_url': self.get_return_url(request),
        })


class BulkImportView(GetReturnURLMixin, ObjectPermissionRequiredMixin, View):
    """
    Import objects in bulk (CSV format).

    queryset: Base queryset for the model
    model_form: The form used to create each imported object
    table: The django-tables2 Table used to render the list of imported objects
    template_name: The name of the template
    widget_attrs: A dict of attributes to apply to the import widget (e.g. to require a session key)
    """
    queryset = None
    model_form = None
    table = None
    template_name = 'generic/object_bulk_import.html'
    widget_attrs = {}

    def _import_form(self, *args, **kwargs):

        class ImportForm(BootstrapMixin, Form):
            csv = CSVDataField(
                from_form=self.model_form,
                widget=Textarea(attrs=self.widget_attrs)
            )
            csv_file = CSVFileField(
                label="CSV file",
                from_form=self.model_form,
                required=False
            )

            def clean(self):
                csv_rows = self.cleaned_data['csv'][1] if 'csv' in self.cleaned_data else None
                csv_file = self.files.get('csv_file')

                # Check that the user has not submitted both text data and a file
                if csv_rows and csv_file:
                    raise ValidationError(
                        "Cannot process CSV text and file attachment simultaneously. Please choose only one import "
                        "method."
                    )

        return ImportForm(*args, **kwargs)

    def _save_obj(self, obj_form, request):
        """
        Provide a hook to modify the object immediately before saving it (e.g. to encrypt secret data).
        """
        return obj_form.save()

    def get_required_permission(self):
        return get_permission_for_model(self.queryset.model, 'add')

    def get(self, request):

        return render(request, self.template_name, {
            'form': self._import_form(),
            'fields': self.model_form().fields,
            'obj_type': self.model_form._meta.model._meta.verbose_name,
            'return_url': self.get_return_url(request),
        })

    def post(self, request):
        logger = logging.getLogger('netbox.views.BulkImportView')
        new_objs = []
        form = self._import_form(request.POST, request.FILES)

        if form.is_valid():
            logger.debug("Form validation was successful")

            try:
                # Iterate through CSV data and bind each row to a new model form instance.
                with transaction.atomic():
                    if request.FILES:
                        headers, records = form.cleaned_data['csv_file']
                    else:
                        headers, records = form.cleaned_data['csv']
                    for row, data in enumerate(records, start=1):
                        obj_form = self.model_form(data, headers=headers)
                        restrict_form_fields(obj_form, request.user)

                        if obj_form.is_valid():
                            obj = self._save_obj(obj_form, request)
                            new_objs.append(obj)
                        else:
                            for field, err in obj_form.errors.items():
                                form.add_error('csv', "Row {} {}: {}".format(row, field, err[0]))
                            raise ValidationError("")

                    # Enforce object-level permissions
                    if self.queryset.filter(pk__in=[obj.pk for obj in new_objs]).count() != len(new_objs):
                        raise PermissionsViolation

                # Compile a table containing the imported objects
                obj_table = self.table(new_objs)

                if new_objs:
                    msg = 'Imported {} {}'.format(len(new_objs), new_objs[0]._meta.verbose_name_plural)
                    logger.info(msg)
                    messages.success(request, msg)

                    return render(request, "import_success.html", {
                        'table': obj_table,
                        'return_url': self.get_return_url(request),
                    })

            except ValidationError:
                clear_webhooks.send(sender=self)

            except PermissionsViolation:
                msg = "Object import failed due to object-level permissions violation"
                logger.debug(msg)
                form.add_error(None, msg)
                clear_webhooks.send(sender=self)

        else:
            logger.debug("Form validation failed")

        return render(request, self.template_name, {
            'form': form,
            'fields': self.model_form().fields,
            'obj_type': self.model_form._meta.model._meta.verbose_name,
            'return_url': self.get_return_url(request),
        })


class BulkEditView(GetReturnURLMixin, ObjectPermissionRequiredMixin, View):
    """
    Edit objects in bulk.

    queryset: Custom queryset to use when retrieving objects (e.g. to select related objects)
    filter: FilterSet to apply when deleting by QuerySet
    table: The table used to display devices being edited
    form: The form class used to edit objects in bulk
    template_name: The name of the template
    """
    queryset = None
    filterset = None
    table = None
    form = None
    template_name = 'generic/object_bulk_edit.html'

    def get_required_permission(self):
        return get_permission_for_model(self.queryset.model, 'change')

    def get(self, request):
        return redirect(self.get_return_url(request))

    def post(self, request, **kwargs):
        logger = logging.getLogger('netbox.views.BulkEditView')
        model = self.queryset.model

        # If we are editing *all* objects in the queryset, replace the PK list with all matched objects.
        if request.POST.get('_all') and self.filterset is not None:
            pk_list = self.filterset(request.GET, self.queryset.values_list('pk', flat=True)).qs
        else:
            pk_list = request.POST.getlist('pk')

        if '_apply' in request.POST:
            form = self.form(model, request.POST)
            restrict_form_fields(form, request.user)

            if form.is_valid():
                logger.debug("Form validation was successful")
                custom_fields = form.custom_fields if hasattr(form, 'custom_fields') else []
                standard_fields = [
                    field for field in form.fields if field not in custom_fields + ['pk']
                ]
                nullified_fields = request.POST.getlist('_nullify')

                try:

                    with transaction.atomic():

                        updated_objects = []
                        for obj in self.queryset.filter(pk__in=form.cleaned_data['pk']):

                            # Take a snapshot of change-logged models
                            if hasattr(obj, 'snapshot'):
                                obj.snapshot()

                            # Update standard fields. If a field is listed in _nullify, delete its value.
                            for name in standard_fields:

                                try:
                                    model_field = model._meta.get_field(name)
                                except FieldDoesNotExist:
                                    # This form field is used to modify a field rather than set its value directly
                                    model_field = None

                                # Handle nullification
                                if name in form.nullable_fields and name in nullified_fields:
                                    if isinstance(model_field, ManyToManyField):
                                        getattr(obj, name).set([])
                                    else:
                                        setattr(obj, name, None if model_field.null else '')

                                # ManyToManyFields
                                elif isinstance(model_field, ManyToManyField):
                                    if form.cleaned_data[name]:
                                        getattr(obj, name).set(form.cleaned_data[name])
                                # Normal fields
                                elif form.cleaned_data[name] not in (None, '', []):
                                    setattr(obj, name, form.cleaned_data[name])

                            # Update custom fields
                            for name in custom_fields:
                                if name in form.nullable_fields and name in nullified_fields:
                                    obj.custom_field_data[name] = None
                                elif form.cleaned_data.get(name) not in (None, ''):
                                    obj.custom_field_data[name] = form.cleaned_data[name]

                            obj.full_clean()
                            obj.save()
                            updated_objects.append(obj)
                            logger.debug(f"Saved {obj} (PK: {obj.pk})")

                            # Add/remove tags
                            if form.cleaned_data.get('add_tags', None):
                                obj.tags.add(*form.cleaned_data['add_tags'])
                            if form.cleaned_data.get('remove_tags', None):
                                obj.tags.remove(*form.cleaned_data['remove_tags'])

                        # Enforce object-level permissions
                        if self.queryset.filter(pk__in=[obj.pk for obj in updated_objects]).count() != len(updated_objects):
                            raise PermissionsViolation

                    if updated_objects:
                        msg = 'Updated {} {}'.format(len(updated_objects), model._meta.verbose_name_plural)
                        logger.info(msg)
                        messages.success(self.request, msg)

                    return redirect(self.get_return_url(request))

                except ValidationError as e:
<<<<<<< HEAD
                    messages.error(self.request, "{} failed validation: {}".format(obj, ", ".join(e.messages)))
=======
                    messages.error(self.request, "{} failed validation: {}".format(obj, e))
                    clear_webhooks.send(sender=self)
>>>>>>> 8497965c

                except PermissionsViolation:
                    msg = "Object update failed due to object-level permissions violation"
                    logger.debug(msg)
                    form.add_error(None, msg)
                    clear_webhooks.send(sender=self)

            else:
                logger.debug("Form validation failed")

        else:
            # Include the PK list as initial data for the form
            initial_data = {'pk': pk_list}

            # Check for other contextual data needed for the form. We avoid passing all of request.GET because the
            # filter values will conflict with the bulk edit form fields.
            # TODO: Find a better way to accomplish this
            if 'device' in request.GET:
                initial_data['device'] = request.GET.get('device')
            elif 'device_type' in request.GET:
                initial_data['device_type'] = request.GET.get('device_type')

            form = self.form(model, initial=initial_data)
            restrict_form_fields(form, request.user)

        # Retrieve objects being edited
        table = self.table(self.queryset.filter(pk__in=pk_list), orderable=False)
        if not table.rows:
            messages.warning(request, "No {} were selected.".format(model._meta.verbose_name_plural))
            return redirect(self.get_return_url(request))

        return render(request, self.template_name, {
            'form': form,
            'table': table,
            'obj_type_plural': model._meta.verbose_name_plural,
            'return_url': self.get_return_url(request),
        })


class BulkRenameView(GetReturnURLMixin, ObjectPermissionRequiredMixin, View):
    """
    An extendable view for renaming objects in bulk.
    """
    queryset = None
    template_name = 'generic/object_bulk_rename.html'

    def __init__(self, *args, **kwargs):
        super().__init__(*args, **kwargs)

        # Create a new Form class from BulkRenameForm
        class _Form(BulkRenameForm):
            pk = ModelMultipleChoiceField(
                queryset=self.queryset,
                widget=MultipleHiddenInput()
            )

        self.form = _Form

    def get_required_permission(self):
        return get_permission_for_model(self.queryset.model, 'change')

    def post(self, request):
        logger = logging.getLogger('netbox.views.BulkRenameView')

        if '_preview' in request.POST or '_apply' in request.POST:
            form = self.form(request.POST, initial={'pk': request.POST.getlist('pk')})
            selected_objects = self.queryset.filter(pk__in=form.initial['pk'])

            if form.is_valid():
                try:
                    with transaction.atomic():
                        renamed_pks = []
                        for obj in selected_objects:

                            # Take a snapshot of change-logged models
                            if hasattr(obj, 'snapshot'):
                                obj.snapshot()

                            find = form.cleaned_data['find']
                            replace = form.cleaned_data['replace']
                            if form.cleaned_data['use_regex']:
                                try:
                                    obj.new_name = re.sub(find, replace, obj.name)
                                # Catch regex group reference errors
                                except re.error:
                                    obj.new_name = obj.name
                            else:
                                obj.new_name = obj.name.replace(find, replace)
                            renamed_pks.append(obj.pk)

                        if '_apply' in request.POST:
                            for obj in selected_objects:
                                obj.name = obj.new_name
                                obj.save()

                            # Enforce constrained permissions
                            if self.queryset.filter(pk__in=renamed_pks).count() != len(selected_objects):
                                raise PermissionsViolation

                            messages.success(request, "Renamed {} {}".format(
                                len(selected_objects),
                                self.queryset.model._meta.verbose_name_plural
                            ))
                            return redirect(self.get_return_url(request))

                except PermissionsViolation:
                    msg = "Object update failed due to object-level permissions violation"
                    logger.debug(msg)
                    form.add_error(None, msg)
                    clear_webhooks.send(sender=self)

        else:
            form = self.form(initial={'pk': request.POST.getlist('pk')})
            selected_objects = self.queryset.filter(pk__in=form.initial['pk'])

        return render(request, self.template_name, {
            'form': form,
            'obj_type_plural': self.queryset.model._meta.verbose_name_plural,
            'selected_objects': selected_objects,
            'return_url': self.get_return_url(request),
        })


class BulkDeleteView(GetReturnURLMixin, ObjectPermissionRequiredMixin, View):
    """
    Delete objects in bulk.

    queryset: Custom queryset to use when retrieving objects (e.g. to select related objects)
    filter: FilterSet to apply when deleting by QuerySet
    table: The table used to display devices being deleted
    form: The form class used to delete objects in bulk
    template_name: The name of the template
    """
    queryset = None
    filterset = None
    table = None
    form = None
    template_name = 'generic/object_bulk_delete.html'

    def get_required_permission(self):
        return get_permission_for_model(self.queryset.model, 'delete')

    def get(self, request):
        return redirect(self.get_return_url(request))

    def post(self, request, **kwargs):
        logger = logging.getLogger('netbox.views.BulkDeleteView')
        model = self.queryset.model

        # Are we deleting *all* objects in the queryset or just a selected subset?
        if request.POST.get('_all'):
            if self.filterset is not None:
                pk_list = [obj.pk for obj in self.filterset(request.GET, model.objects.only('pk')).qs]
            else:
                pk_list = model.objects.values_list('pk', flat=True)
        else:
            pk_list = [int(pk) for pk in request.POST.getlist('pk')]

        form_cls = self.get_form()

        if '_confirm' in request.POST:
            form = form_cls(request.POST)
            if form.is_valid():
                logger.debug("Form validation was successful")

                # Delete objects
                queryset = self.queryset.filter(pk__in=pk_list)
                deleted_count = queryset.count()
                try:
                    for obj in queryset:
                        # Take a snapshot of change-logged models
                        if hasattr(obj, 'snapshot'):
                            obj.snapshot()
                        obj.delete()
                except ProtectedError as e:
                    logger.info("Caught ProtectedError while attempting to delete objects")
                    handle_protectederror(queryset, request, e)
                    return redirect(self.get_return_url(request))

                msg = f"Deleted {deleted_count} {model._meta.verbose_name_plural}"
                logger.info(msg)
                messages.success(request, msg)
                return redirect(self.get_return_url(request))

            else:
                logger.debug("Form validation failed")

        else:
            form = form_cls(initial={
                'pk': pk_list,
                'return_url': self.get_return_url(request),
            })

        # Retrieve objects being deleted
        table = self.table(self.queryset.filter(pk__in=pk_list), orderable=False)
        if not table.rows:
            messages.warning(request, "No {} were selected for deletion.".format(model._meta.verbose_name_plural))
            return redirect(self.get_return_url(request))

        return render(request, self.template_name, {
            'form': form,
            'obj_type_plural': model._meta.verbose_name_plural,
            'table': table,
            'return_url': self.get_return_url(request),
        })

    def get_form(self):
        """
        Provide a standard bulk delete form if none has been specified for the view
        """
        class BulkDeleteForm(ConfirmationForm):
            pk = ModelMultipleChoiceField(queryset=self.queryset, widget=MultipleHiddenInput)

        if self.form:
            return self.form

        return BulkDeleteForm


#
# Device/VirtualMachine components
#

# TODO: Replace with BulkCreateView
class ComponentCreateView(GetReturnURLMixin, ObjectPermissionRequiredMixin, View):
    """
    Add one or more components (e.g. interfaces, console ports, etc.) to a Device or VirtualMachine.
    """
    queryset = None
    form = None
    model_form = None
    template_name = None

    def get_required_permission(self):
        return get_permission_for_model(self.queryset.model, 'add')

    def get(self, request):

        form = self.form(initial=request.GET)

        return render(request, self.template_name, {
            'component_type': self.queryset.model._meta.verbose_name,
            'form': form,
            'return_url': self.get_return_url(request),
        })

    def post(self, request):
        logger = logging.getLogger('netbox.views.ComponentCreateView')
        form = self.form(request.POST, initial=request.GET)
        self.validate_form(request, form)

        if form.is_valid() and not form.errors:
            if '_addanother' in request.POST:
                return redirect(request.get_full_path())
            else:
                return redirect(self.get_return_url(request))

        return render(request, self.template_name, {
            'component_type': self.queryset.model._meta.verbose_name,
            'form': form,
            'return_url': self.get_return_url(request),
        })

    def validate_form(self, request, form):
        """
        Validate form values and set errors on the form object as they are detected. If
        no errors are found, signal success messages.
        """

        logger = logging.getLogger('netbox.views.ComponentCreateView')
        if form.is_valid():
            new_components = []
            data = deepcopy(request.POST)
            names = form.cleaned_data['name_pattern']
            labels = form.cleaned_data.get('label_pattern')

            for i, name in enumerate(names):
                label = labels[i] if labels else None
                # Initialize the individual component form
                data['name'] = name
                data['label'] = label

                if hasattr(form, 'get_iterative_data'):
                    data.update(form.get_iterative_data(i))

                component_form = self.model_form(data)

                if component_form.is_valid():
                    new_components.append(component_form)

                else:
                    for field, errors in component_form.errors.as_data().items():
                        # Assign errors on the child form's name/label field to name_pattern/label_pattern on the parent form
                        if field == 'name':
                            field = 'name_pattern'
                        elif field == 'label':
                            field = 'label_pattern'
                        for e in errors:
                            form.add_error(field, '{}: {}'.format(name, ', '.join(e)))

            if not form.errors:
                try:
                    with transaction.atomic():
                        # Create the new components
                        new_objs = []
                        for component_form in new_components:
                            obj = component_form.save()
                            new_objs.append(obj)

                        # Enforce object-level permissions
                        if self.queryset.filter(pk__in=[obj.pk for obj in new_objs]).count() != len(new_objs):
                            raise PermissionsViolation

                        messages.success(request, "Added {} {}".format(
                            len(new_components), self.queryset.model._meta.verbose_name_plural
                        ))
                        # Return the newly created objects so overridden post methods can use the data as needed.
                        return new_objs

                except PermissionsViolation:
                    msg = "Component creation failed due to object-level permissions violation"
                    logger.debug(msg)
                    form.add_error(None, msg)
<<<<<<< HEAD
        return None
=======
                    clear_webhooks.send(sender=self)

        return render(request, self.template_name, {
            'component_type': self.queryset.model._meta.verbose_name,
            'form': form,
            'return_url': self.get_return_url(request),
        })
>>>>>>> 8497965c


class BulkComponentCreateView(GetReturnURLMixin, ObjectPermissionRequiredMixin, View):
    """
    Add one or more components (e.g. interfaces, console ports, etc.) to a set of Devices or VirtualMachines.
    """
    parent_model = None
    parent_field = None
    form = None
    queryset = None
    model_form = None
    filterset = None
    table = None
    template_name = 'generic/object_bulk_add_component.html'

    def get_required_permission(self):
        return f'dcim.add_{self.queryset.model._meta.model_name}'

    def post(self, request):
        logger = logging.getLogger('netbox.views.BulkComponentCreateView')
        parent_model_name = self.parent_model._meta.verbose_name_plural
        model_name = self.queryset.model._meta.verbose_name_plural

        # Are we editing *all* objects in the queryset or just a selected subset?
        if request.POST.get('_all') and self.filterset is not None:
            pk_list = [obj.pk for obj in self.filterset(request.GET, self.parent_model.objects.only('pk')).qs]
        else:
            pk_list = [int(pk) for pk in request.POST.getlist('pk')]

        selected_objects = self.parent_model.objects.filter(pk__in=pk_list)
        if not selected_objects:
            messages.warning(request, "No {} were selected.".format(self.parent_model._meta.verbose_name_plural))
            return redirect(self.get_return_url(request))
        table = self.table(selected_objects)

        if '_create' in request.POST:
            form = self.form(request.POST)

            if form.is_valid():
                logger.debug("Form validation was successful")

                new_components = []
                data = deepcopy(form.cleaned_data)

                try:
                    with transaction.atomic():

                        for obj in data['pk']:

                            names = data['name_pattern']
                            labels = data['label_pattern'] if 'label_pattern' in data else None
                            for i, name in enumerate(names):
                                label = labels[i] if labels else None

                                component_data = {
                                    self.parent_field: obj.pk,
                                    'name': name,
                                    'label': label
                                }
                                component_data.update(data)
                                component_form = self.model_form(component_data)
                                if component_form.is_valid():
                                    instance = component_form.save()
                                    logger.debug(f"Created {instance} on {instance.parent_object}")
                                    new_components.append(instance)
                                else:
                                    for field, errors in component_form.errors.as_data().items():
                                        for e in errors:
                                            form.add_error(field, '{} {}: {}'.format(obj, name, ', '.join(e)))

                        # Enforce object-level permissions
                        if self.queryset.filter(pk__in=[obj.pk for obj in new_components]).count() != len(new_components):
                            raise PermissionsViolation

                except IntegrityError:
                    clear_webhooks.send(sender=self)

                except PermissionsViolation:
                    msg = "Component creation failed due to object-level permissions violation"
                    logger.debug(msg)
                    form.add_error(None, msg)
                    clear_webhooks.send(sender=self)

                if not form.errors:
                    msg = "Added {} {} to {} {}.".format(
                        len(new_components),
                        model_name,
                        len(form.cleaned_data['pk']),
                        parent_model_name
                    )
                    logger.info(msg)
                    messages.success(request, msg)

                    return redirect(self.get_return_url(request))

            else:
                logger.debug("Form validation failed")

        else:
            form = self.form(initial={'pk': pk_list})

        return render(request, self.template_name, {
            'form': form,
            'parent_model_name': parent_model_name,
            'model_name': model_name,
            'table': table,
            'return_url': self.get_return_url(request),
        })<|MERGE_RESOLUTION|>--- conflicted
+++ resolved
@@ -16,12 +16,8 @@
 from django.views.generic import View
 from django_tables2.export import TableExport
 
-<<<<<<< HEAD
 from extras.models import ExportTemplate
-=======
-from extras.models import CustomField, ExportTemplate
 from extras.signals import clear_webhooks
->>>>>>> 8497965c
 from utilities.error_handlers import handle_protectederror
 from utilities.exceptions import AbortTransaction, PermissionsViolation
 from utilities.forms import (
@@ -863,12 +859,8 @@
                     return redirect(self.get_return_url(request))
 
                 except ValidationError as e:
-<<<<<<< HEAD
                     messages.error(self.request, "{} failed validation: {}".format(obj, ", ".join(e.messages)))
-=======
-                    messages.error(self.request, "{} failed validation: {}".format(obj, e))
                     clear_webhooks.send(sender=self)
->>>>>>> 8497965c
 
                 except PermissionsViolation:
                     msg = "Object update failed due to object-level permissions violation"
@@ -1192,17 +1184,9 @@
                     msg = "Component creation failed due to object-level permissions violation"
                     logger.debug(msg)
                     form.add_error(None, msg)
-<<<<<<< HEAD
+                    clear_webhooks.send(sender=self)
+
         return None
-=======
-                    clear_webhooks.send(sender=self)
-
-        return render(request, self.template_name, {
-            'component_type': self.queryset.model._meta.verbose_name,
-            'form': form,
-            'return_url': self.get_return_url(request),
-        })
->>>>>>> 8497965c
 
 
 class BulkComponentCreateView(GetReturnURLMixin, ObjectPermissionRequiredMixin, View):
