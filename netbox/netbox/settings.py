import hashlib
import importlib
import logging
import os
import platform
import re
import socket
import sys
import warnings
from urllib.parse import urlsplit

import sentry_sdk
from django.contrib.messages import constants as messages
from django.core.exceptions import ImproperlyConfigured, ValidationError
from django.core.validators import URLValidator
from sentry_sdk.integrations.django import DjangoIntegration

from netbox.config import PARAMS

# Monkey patch to fix Django 4.0 support for graphene-django (see
# https://github.com/graphql-python/graphene-django/issues/1284)
# TODO: Remove this when graphene-django 2.16 becomes available
import django
from django.utils.encoding import force_str
django.utils.encoding.force_text = force_str


#
# Environment setup
#

<<<<<<< HEAD
VERSION = '3.3-beta1'
=======
VERSION = '3.2.8-dev'
>>>>>>> 383918d8

# Hostname
HOSTNAME = platform.node()

# Set the base directory two levels up
BASE_DIR = os.path.dirname(os.path.dirname(os.path.abspath(__file__)))

# Validate Python version
if sys.version_info < (3, 8):
    raise RuntimeError(
        f"NetBox requires Python 3.8 or later. (Currently installed: Python {platform.python_version()})"
    )

DEFAULT_SENTRY_DSN = 'https://198cf560b29d4054ab8e583a1d10ea58@o1242133.ingest.sentry.io/6396485'

#
# Configuration import
#

# Import configuration parameters
config_path = os.getenv('NETBOX_CONFIGURATION', 'netbox.configuration')
try:
    configuration = importlib.import_module(config_path)
except ModuleNotFoundError as e:
    if getattr(e, 'name') == config_path:
        raise ImproperlyConfigured(
            f"Specified configuration module ({config_path}) not found. Please define netbox/netbox/configuration.py "
            f"per the documentation, or specify an alternate module in the NETBOX_CONFIGURATION environment variable."
        )
    raise

# Enforce required configuration parameters
for parameter in ['ALLOWED_HOSTS', 'DATABASE', 'SECRET_KEY', 'REDIS']:
    if not hasattr(configuration, parameter):
        raise ImproperlyConfigured(f"Required parameter {parameter} is missing from configuration.")

# Set required parameters
ALLOWED_HOSTS = getattr(configuration, 'ALLOWED_HOSTS')
DATABASE = getattr(configuration, 'DATABASE')
REDIS = getattr(configuration, 'REDIS')
SECRET_KEY = getattr(configuration, 'SECRET_KEY')

# Calculate a unique deployment ID from the secret key
DEPLOYMENT_ID = hashlib.sha256(SECRET_KEY.encode('utf-8')).hexdigest()[:16]

# Set static config parameters
ADMINS = getattr(configuration, 'ADMINS', [])
AUTH_PASSWORD_VALIDATORS = getattr(configuration, 'AUTH_PASSWORD_VALIDATORS', [])
BASE_PATH = getattr(configuration, 'BASE_PATH', '')
if BASE_PATH:
    BASE_PATH = BASE_PATH.strip('/') + '/'  # Enforce trailing slash only
CORS_ORIGIN_ALLOW_ALL = getattr(configuration, 'CORS_ORIGIN_ALLOW_ALL', False)
CORS_ORIGIN_REGEX_WHITELIST = getattr(configuration, 'CORS_ORIGIN_REGEX_WHITELIST', [])
CORS_ORIGIN_WHITELIST = getattr(configuration, 'CORS_ORIGIN_WHITELIST', [])
CSRF_COOKIE_NAME = getattr(configuration, 'CSRF_COOKIE_NAME', 'csrftoken')
CSRF_TRUSTED_ORIGINS = getattr(configuration, 'CSRF_TRUSTED_ORIGINS', [])
DATE_FORMAT = getattr(configuration, 'DATE_FORMAT', 'N j, Y')
DATETIME_FORMAT = getattr(configuration, 'DATETIME_FORMAT', 'N j, Y g:i a')
DEBUG = getattr(configuration, 'DEBUG', False)
DEVELOPER = getattr(configuration, 'DEVELOPER', False)
DOCS_ROOT = getattr(configuration, 'DOCS_ROOT', os.path.join(os.path.dirname(BASE_DIR), 'docs'))
EMAIL = getattr(configuration, 'EMAIL', {})
EXEMPT_VIEW_PERMISSIONS = getattr(configuration, 'EXEMPT_VIEW_PERMISSIONS', [])
FIELD_CHOICES = getattr(configuration, 'FIELD_CHOICES', {})
HTTP_PROXIES = getattr(configuration, 'HTTP_PROXIES', None)
INTERNAL_IPS = getattr(configuration, 'INTERNAL_IPS', ('127.0.0.1', '::1'))
JINJA2_FILTERS = getattr(configuration, 'JINJA2_FILTERS', {})
LOGGING = getattr(configuration, 'LOGGING', {})
LOGIN_PERSISTENCE = getattr(configuration, 'LOGIN_PERSISTENCE', False)
LOGIN_REQUIRED = getattr(configuration, 'LOGIN_REQUIRED', False)
LOGIN_TIMEOUT = getattr(configuration, 'LOGIN_TIMEOUT', None)
MEDIA_ROOT = getattr(configuration, 'MEDIA_ROOT', os.path.join(BASE_DIR, 'media')).rstrip('/')
METRICS_ENABLED = getattr(configuration, 'METRICS_ENABLED', False)
PLUGINS = getattr(configuration, 'PLUGINS', [])
PLUGINS_CONFIG = getattr(configuration, 'PLUGINS_CONFIG', {})
RELEASE_CHECK_URL = getattr(configuration, 'RELEASE_CHECK_URL', None)
REMOTE_AUTH_AUTO_CREATE_USER = getattr(configuration, 'REMOTE_AUTH_AUTO_CREATE_USER', False)
REMOTE_AUTH_BACKEND = getattr(configuration, 'REMOTE_AUTH_BACKEND', 'netbox.authentication.RemoteUserBackend')
REMOTE_AUTH_DEFAULT_GROUPS = getattr(configuration, 'REMOTE_AUTH_DEFAULT_GROUPS', [])
REMOTE_AUTH_DEFAULT_PERMISSIONS = getattr(configuration, 'REMOTE_AUTH_DEFAULT_PERMISSIONS', {})
REMOTE_AUTH_ENABLED = getattr(configuration, 'REMOTE_AUTH_ENABLED', False)
REMOTE_AUTH_HEADER = getattr(configuration, 'REMOTE_AUTH_HEADER', 'HTTP_REMOTE_USER')
REMOTE_AUTH_GROUP_HEADER = getattr(configuration, 'REMOTE_AUTH_GROUP_HEADER', 'HTTP_REMOTE_USER_GROUP')
REMOTE_AUTH_GROUP_SYNC_ENABLED = getattr(configuration, 'REMOTE_AUTH_GROUP_SYNC_ENABLED', False)
REMOTE_AUTH_SUPERUSER_GROUPS = getattr(configuration, 'REMOTE_AUTH_SUPERUSER_GROUPS', [])
REMOTE_AUTH_SUPERUSERS = getattr(configuration, 'REMOTE_AUTH_SUPERUSERS', [])
REMOTE_AUTH_STAFF_GROUPS = getattr(configuration, 'REMOTE_AUTH_STAFF_GROUPS', [])
REMOTE_AUTH_STAFF_USERS = getattr(configuration, 'REMOTE_AUTH_STAFF_USERS', [])
REMOTE_AUTH_GROUP_SEPARATOR = getattr(configuration, 'REMOTE_AUTH_GROUP_SEPARATOR', '|')
REPORTS_ROOT = getattr(configuration, 'REPORTS_ROOT', os.path.join(BASE_DIR, 'reports')).rstrip('/')
RQ_DEFAULT_TIMEOUT = getattr(configuration, 'RQ_DEFAULT_TIMEOUT', 300)
SCRIPTS_ROOT = getattr(configuration, 'SCRIPTS_ROOT', os.path.join(BASE_DIR, 'scripts')).rstrip('/')
SENTRY_DSN = getattr(configuration, 'SENTRY_DSN', DEFAULT_SENTRY_DSN)
SENTRY_ENABLED = getattr(configuration, 'SENTRY_ENABLED', False)
SENTRY_SAMPLE_RATE = getattr(configuration, 'SENTRY_SAMPLE_RATE', 1.0)
SENTRY_TRACES_SAMPLE_RATE = getattr(configuration, 'SENTRY_TRACES_SAMPLE_RATE', 0)
SENTRY_TAGS = getattr(configuration, 'SENTRY_TAGS', {})
SESSION_FILE_PATH = getattr(configuration, 'SESSION_FILE_PATH', None)
SESSION_COOKIE_NAME = getattr(configuration, 'SESSION_COOKIE_NAME', 'sessionid')
SHORT_DATE_FORMAT = getattr(configuration, 'SHORT_DATE_FORMAT', 'Y-m-d')
SHORT_DATETIME_FORMAT = getattr(configuration, 'SHORT_DATETIME_FORMAT', 'Y-m-d H:i')
SHORT_TIME_FORMAT = getattr(configuration, 'SHORT_TIME_FORMAT', 'H:i:s')
STORAGE_BACKEND = getattr(configuration, 'STORAGE_BACKEND', None)
STORAGE_CONFIG = getattr(configuration, 'STORAGE_CONFIG', {})
TIME_FORMAT = getattr(configuration, 'TIME_FORMAT', 'g:i a')
TIME_ZONE = getattr(configuration, 'TIME_ZONE', 'UTC')

# Check for hard-coded dynamic config parameters
for param in PARAMS:
    if hasattr(configuration, param.name):
        globals()[param.name] = getattr(configuration, param.name)

# Validate update repo URL and timeout
if RELEASE_CHECK_URL:
    validator = URLValidator(
        message=(
            "RELEASE_CHECK_URL must be a valid API URL. Example: "
            "https://api.github.com/repos/netbox-community/netbox"
        )
    )
    try:
        validator(RELEASE_CHECK_URL)
    except ValidationError as err:
        raise ImproperlyConfigured(str(err))


#
# Database
#

# Only PostgreSQL is supported
if METRICS_ENABLED:
    DATABASE.update({
        'ENGINE': 'django_prometheus.db.backends.postgresql'
    })
else:
    DATABASE.update({
        'ENGINE': 'django.db.backends.postgresql'
    })

DATABASES = {
    'default': DATABASE,
}


#
# Media storage
#

if STORAGE_BACKEND is not None:
    DEFAULT_FILE_STORAGE = STORAGE_BACKEND

    # django-storages
    if STORAGE_BACKEND.startswith('storages.'):

        try:
            import storages.utils
        except ModuleNotFoundError as e:
            if getattr(e, 'name') == 'storages':
                raise ImproperlyConfigured(
                    f"STORAGE_BACKEND is set to {STORAGE_BACKEND} but django-storages is not present. It can be "
                    f"installed by running 'pip install django-storages'."
                )
            raise e

        # Monkey-patch django-storages to fetch settings from STORAGE_CONFIG
        def _setting(name, default=None):
            if name in STORAGE_CONFIG:
                return STORAGE_CONFIG[name]
            return globals().get(name, default)
        storages.utils.setting = _setting

if STORAGE_CONFIG and STORAGE_BACKEND is None:
    warnings.warn(
        "STORAGE_CONFIG has been set in configuration.py but STORAGE_BACKEND is not defined. STORAGE_CONFIG will be "
        "ignored."
    )


#
# Redis
#

# Background task queuing
if 'tasks' not in REDIS:
    raise ImproperlyConfigured(
        "REDIS section in configuration.py is missing the 'tasks' subsection."
    )
TASKS_REDIS = REDIS['tasks']
TASKS_REDIS_HOST = TASKS_REDIS.get('HOST', 'localhost')
TASKS_REDIS_PORT = TASKS_REDIS.get('PORT', 6379)
TASKS_REDIS_SENTINELS = TASKS_REDIS.get('SENTINELS', [])
TASKS_REDIS_USING_SENTINEL = all([
    isinstance(TASKS_REDIS_SENTINELS, (list, tuple)),
    len(TASKS_REDIS_SENTINELS) > 0
])
TASKS_REDIS_SENTINEL_SERVICE = TASKS_REDIS.get('SENTINEL_SERVICE', 'default')
TASKS_REDIS_SENTINEL_TIMEOUT = TASKS_REDIS.get('SENTINEL_TIMEOUT', 10)
TASKS_REDIS_PASSWORD = TASKS_REDIS.get('PASSWORD', '')
TASKS_REDIS_DATABASE = TASKS_REDIS.get('DATABASE', 0)
TASKS_REDIS_SSL = TASKS_REDIS.get('SSL', False)
TASKS_REDIS_SKIP_TLS_VERIFY = TASKS_REDIS.get('INSECURE_SKIP_TLS_VERIFY', False)

# Caching
if 'caching' not in REDIS:
    raise ImproperlyConfigured(
        "REDIS section in configuration.py is missing caching subsection."
    )
CACHING_REDIS_HOST = REDIS['caching'].get('HOST', 'localhost')
CACHING_REDIS_PORT = REDIS['caching'].get('PORT', 6379)
CACHING_REDIS_DATABASE = REDIS['caching'].get('DATABASE', 0)
CACHING_REDIS_PASSWORD = REDIS['caching'].get('PASSWORD', '')
CACHING_REDIS_SENTINELS = REDIS['caching'].get('SENTINELS', [])
CACHING_REDIS_SENTINEL_SERVICE = REDIS['caching'].get('SENTINEL_SERVICE', 'default')
CACHING_REDIS_PROTO = 'rediss' if REDIS['caching'].get('SSL', False) else 'redis'
CACHING_REDIS_SKIP_TLS_VERIFY = REDIS['caching'].get('INSECURE_SKIP_TLS_VERIFY', False)

CACHES = {
    'default': {
        'BACKEND': 'django_redis.cache.RedisCache',
        'LOCATION': f'{CACHING_REDIS_PROTO}://{CACHING_REDIS_HOST}:{CACHING_REDIS_PORT}/{CACHING_REDIS_DATABASE}',
        'OPTIONS': {
            'CLIENT_CLASS': 'django_redis.client.DefaultClient',
            'PASSWORD': CACHING_REDIS_PASSWORD,
        }
    }
}
if CACHING_REDIS_SENTINELS:
    DJANGO_REDIS_CONNECTION_FACTORY = 'django_redis.pool.SentinelConnectionFactory'
    CACHES['default']['LOCATION'] = f'{CACHING_REDIS_PROTO}://{CACHING_REDIS_SENTINEL_SERVICE}/{CACHING_REDIS_DATABASE}'
    CACHES['default']['OPTIONS']['CLIENT_CLASS'] = 'django_redis.client.SentinelClient'
    CACHES['default']['OPTIONS']['SENTINELS'] = CACHING_REDIS_SENTINELS
if CACHING_REDIS_SKIP_TLS_VERIFY:
    CACHES['default']['OPTIONS'].setdefault('CONNECTION_POOL_KWARGS', {})
    CACHES['default']['OPTIONS']['CONNECTION_POOL_KWARGS']['ssl_cert_reqs'] = False


#
# Sessions
#

if LOGIN_TIMEOUT is not None:
    # Django default is 1209600 seconds (14 days)
    SESSION_COOKIE_AGE = LOGIN_TIMEOUT
SESSION_SAVE_EVERY_REQUEST = bool(LOGIN_PERSISTENCE)
if SESSION_FILE_PATH is not None:
    SESSION_ENGINE = 'django.contrib.sessions.backends.file'


#
# Email
#

EMAIL_HOST = EMAIL.get('SERVER')
EMAIL_HOST_USER = EMAIL.get('USERNAME')
EMAIL_HOST_PASSWORD = EMAIL.get('PASSWORD')
EMAIL_PORT = EMAIL.get('PORT', 25)
EMAIL_SSL_CERTFILE = EMAIL.get('SSL_CERTFILE')
EMAIL_SSL_KEYFILE = EMAIL.get('SSL_KEYFILE')
EMAIL_SUBJECT_PREFIX = '[NetBox] '
EMAIL_USE_SSL = EMAIL.get('USE_SSL', False)
EMAIL_USE_TLS = EMAIL.get('USE_TLS', False)
EMAIL_TIMEOUT = EMAIL.get('TIMEOUT', 10)
SERVER_EMAIL = EMAIL.get('FROM_EMAIL')


#
# Django
#

INSTALLED_APPS = [
    'django.contrib.admin',
    'django.contrib.auth',
    'django.contrib.contenttypes',
    'django.contrib.sessions',
    'django.contrib.messages',
    'django.contrib.staticfiles',
    'django.contrib.humanize',
    'corsheaders',
    'debug_toolbar',
    'graphiql_debug_toolbar',
    'django_filters',
    'django_tables2',
    'django_prometheus',
    'graphene_django',
    'mptt',
    'rest_framework',
    'social_django',
    'taggit',
    'timezone_field',
    'circuits',
    'dcim',
    'ipam',
    'extras',
    'tenancy',
    'users',
    'utilities',
    'virtualization',
    'wireless',
    'django_rq',  # Must come after extras to allow overriding management commands
    'drf_yasg',
]

# Middleware
MIDDLEWARE = [
    'graphiql_debug_toolbar.middleware.DebugToolbarMiddleware',
    'django_prometheus.middleware.PrometheusBeforeMiddleware',
    'corsheaders.middleware.CorsMiddleware',
    'django.contrib.sessions.middleware.SessionMiddleware',
    'django.middleware.common.CommonMiddleware',
    'django.middleware.csrf.CsrfViewMiddleware',
    'django.contrib.auth.middleware.AuthenticationMiddleware',
    'django.contrib.messages.middleware.MessageMiddleware',
    'django.middleware.clickjacking.XFrameOptionsMiddleware',
    'django.middleware.security.SecurityMiddleware',
    'netbox.middleware.ExceptionHandlingMiddleware',
    'netbox.middleware.RemoteUserMiddleware',
    'netbox.middleware.LoginRequiredMiddleware',
    'netbox.middleware.DynamicConfigMiddleware',
    'netbox.middleware.APIVersionMiddleware',
    'netbox.middleware.ObjectChangeMiddleware',
    'django_prometheus.middleware.PrometheusAfterMiddleware',
]

ROOT_URLCONF = 'netbox.urls'

TEMPLATES_DIR = BASE_DIR + '/templates'
TEMPLATES = [
    {
        'BACKEND': 'django.template.backends.django.DjangoTemplates',
        'DIRS': [TEMPLATES_DIR],
        'APP_DIRS': True,
        'OPTIONS': {
            'builtins': [
                'utilities.templatetags.builtins.filters',
                'utilities.templatetags.builtins.tags',
            ],
            'context_processors': [
                'django.template.context_processors.debug',
                'django.template.context_processors.request',
                'django.template.context_processors.media',
                'django.contrib.auth.context_processors.auth',
                'django.contrib.messages.context_processors.messages',
                'netbox.context_processors.settings_and_registry',
            ],
        },
    },
]

# Set up authentication backends
AUTHENTICATION_BACKENDS = [
    REMOTE_AUTH_BACKEND,
    'netbox.authentication.ObjectPermissionBackend',
]

# Internationalization
LANGUAGE_CODE = 'en-us'
USE_I18N = True
USE_L10N = False
USE_TZ = True
USE_DEPRECATED_PYTZ = True

# WSGI
WSGI_APPLICATION = 'netbox.wsgi.application'
SECURE_PROXY_SSL_HEADER = ('HTTP_X_FORWARDED_PROTO', 'https')
USE_X_FORWARDED_HOST = True
X_FRAME_OPTIONS = 'SAMEORIGIN'

# Static files (CSS, JavaScript, Images)
STATIC_ROOT = BASE_DIR + '/static'
STATIC_URL = f'/{BASE_PATH}static/'
STATICFILES_DIRS = (
    os.path.join(BASE_DIR, 'project-static', 'dist'),
    os.path.join(BASE_DIR, 'project-static', 'img'),
    ('docs', os.path.join(BASE_DIR, 'project-static', 'docs')),  # Prefix with /docs
)

# Media
MEDIA_URL = '/{}media/'.format(BASE_PATH)

# Disable default limit of 1000 fields per request. Needed for bulk deletion of objects. (Added in Django 1.10.)
DATA_UPLOAD_MAX_NUMBER_FIELDS = None

# Messages
MESSAGE_TAGS = {
    messages.ERROR: 'danger',
}

# Authentication URLs
LOGIN_URL = f'/{BASE_PATH}login/'
LOGIN_REDIRECT_URL = f'/{BASE_PATH}'

DEFAULT_AUTO_FIELD = 'django.db.models.BigAutoField'

TEST_RUNNER = "django_rich.test.RichRunner"

# Exclude potentially sensitive models from wildcard view exemption. These may still be exempted
# by specifying the model individually in the EXEMPT_VIEW_PERMISSIONS configuration parameter.
EXEMPT_EXCLUDE_MODELS = (
    ('auth', 'group'),
    ('auth', 'user'),
    ('users', 'objectpermission'),
)

# All URLs starting with a string listed here are exempt from login enforcement
EXEMPT_PATHS = (
    f'/{BASE_PATH}api/',
    f'/{BASE_PATH}graphql/',
    f'/{BASE_PATH}login/',
    f'/{BASE_PATH}oauth/',
    f'/{BASE_PATH}metrics',
)


#
# Sentry
#

if SENTRY_ENABLED:
    if not SENTRY_DSN:
        raise ImproperlyConfigured("SENTRY_ENABLED is True but SENTRY_DSN has not been defined.")
    # If using the default DSN, force sampling rates
    if SENTRY_DSN == DEFAULT_SENTRY_DSN:
        SENTRY_SAMPLE_RATE = 1.0
        SENTRY_TRACES_SAMPLE_RATE = 0
    # Initialize the SDK
    sentry_sdk.init(
        dsn=SENTRY_DSN,
        release=VERSION,
        integrations=[DjangoIntegration()],
        sample_rate=SENTRY_SAMPLE_RATE,
        traces_sample_rate=SENTRY_TRACES_SAMPLE_RATE,
        send_default_pii=True,
        http_proxy=HTTP_PROXIES.get('http') if HTTP_PROXIES else None,
        https_proxy=HTTP_PROXIES.get('https') if HTTP_PROXIES else None
    )
    # Assign any configured tags
    for k, v in SENTRY_TAGS.items():
        sentry_sdk.set_tag(k, v)
    # If using the default DSN, append a unique deployment ID tag for error correlation
    if SENTRY_DSN == DEFAULT_SENTRY_DSN:
        sentry_sdk.set_tag('netbox.deployment_id', DEPLOYMENT_ID)


#
# Django social auth
#

SOCIAL_AUTH_PIPELINE = (
    'social_core.pipeline.social_auth.social_details',
    'social_core.pipeline.social_auth.social_uid',
    'social_core.pipeline.social_auth.social_user',
    'social_core.pipeline.user.get_username',
    'social_core.pipeline.social_auth.associate_by_email',
    'social_core.pipeline.user.create_user',
    'social_core.pipeline.social_auth.associate_user',
    'netbox.authentication.user_default_groups_handler',
    'social_core.pipeline.social_auth.load_extra_data',
    'social_core.pipeline.user.user_details',
)

# Load all SOCIAL_AUTH_* settings from the user configuration
for param in dir(configuration):
    if param.startswith('SOCIAL_AUTH_'):
        globals()[param] = getattr(configuration, param)

# Force usage of PostgreSQL's JSONB field for extra data
SOCIAL_AUTH_JSONFIELD_ENABLED = True


#
# Django Prometheus
#

PROMETHEUS_EXPORT_MIGRATIONS = False


#
# Django filters
#

FILTERS_NULL_CHOICE_LABEL = 'None'
FILTERS_NULL_CHOICE_VALUE = 'null'


#
# Django REST framework (API)
#

REST_FRAMEWORK_VERSION = '.'.join(VERSION.split('-')[0].split('.')[:2])  # Use major.minor as API version
REST_FRAMEWORK = {
    'ALLOWED_VERSIONS': [REST_FRAMEWORK_VERSION],
    'COERCE_DECIMAL_TO_STRING': False,
    'DEFAULT_AUTHENTICATION_CLASSES': (
        'rest_framework.authentication.SessionAuthentication',
        'netbox.api.authentication.TokenAuthentication',
    ),
    'DEFAULT_FILTER_BACKENDS': (
        'django_filters.rest_framework.DjangoFilterBackend',
        'rest_framework.filters.OrderingFilter',
    ),
    'DEFAULT_METADATA_CLASS': 'netbox.api.metadata.BulkOperationMetadata',
    'DEFAULT_PAGINATION_CLASS': 'netbox.api.pagination.OptionalLimitOffsetPagination',
    'DEFAULT_PERMISSION_CLASSES': (
        'netbox.api.authentication.TokenPermissions',
    ),
    'DEFAULT_RENDERER_CLASSES': (
        'rest_framework.renderers.JSONRenderer',
        'netbox.api.renderers.FormlessBrowsableAPIRenderer',
    ),
    'DEFAULT_VERSION': REST_FRAMEWORK_VERSION,
    'DEFAULT_VERSIONING_CLASS': 'rest_framework.versioning.AcceptHeaderVersioning',
    # 'PAGE_SIZE': PAGINATE_COUNT,
    'SCHEMA_COERCE_METHOD_NAMES': {
        # Default mappings
        'retrieve': 'read',
        'destroy': 'delete',
        # Custom operations
        'bulk_destroy': 'bulk_delete',
    },
    'VIEW_NAME_FUNCTION': 'utilities.api.get_view_name',
}


#
# Graphene
#

GRAPHENE = {
    # Avoids naming collision on models with 'type' field; see
    # https://github.com/graphql-python/graphene-django/issues/185
    'DJANGO_CHOICE_FIELD_ENUM_V3_NAMING': True,
}


#
# drf_yasg (OpenAPI/Swagger)
#

SWAGGER_SETTINGS = {
    'DEFAULT_AUTO_SCHEMA_CLASS': 'utilities.custom_inspectors.NetBoxSwaggerAutoSchema',
    'DEFAULT_FIELD_INSPECTORS': [
        'utilities.custom_inspectors.CustomFieldsDataFieldInspector',
        'utilities.custom_inspectors.JSONFieldInspector',
        'utilities.custom_inspectors.NullableBooleanFieldInspector',
        'utilities.custom_inspectors.ChoiceFieldInspector',
        'utilities.custom_inspectors.SerializedPKRelatedFieldInspector',
        'drf_yasg.inspectors.CamelCaseJSONFilter',
        'drf_yasg.inspectors.ReferencingSerializerInspector',
        'drf_yasg.inspectors.RelatedFieldInspector',
        'drf_yasg.inspectors.ChoiceFieldInspector',
        'drf_yasg.inspectors.FileFieldInspector',
        'drf_yasg.inspectors.DictFieldInspector',
        'drf_yasg.inspectors.SerializerMethodFieldInspector',
        'drf_yasg.inspectors.SimpleFieldInspector',
        'drf_yasg.inspectors.StringDefaultFieldInspector',
    ],
    'DEFAULT_FILTER_INSPECTORS': [
        'drf_yasg.inspectors.CoreAPICompatInspector',
    ],
    'DEFAULT_INFO': 'netbox.urls.openapi_info',
    'DEFAULT_MODEL_DEPTH': 1,
    'DEFAULT_PAGINATOR_INSPECTORS': [
        'utilities.custom_inspectors.NullablePaginatorInspector',
        'drf_yasg.inspectors.DjangoRestResponsePagination',
        'drf_yasg.inspectors.CoreAPICompatInspector',
    ],
    'SECURITY_DEFINITIONS': {
        'Bearer': {
            'type': 'apiKey',
            'name': 'Authorization',
            'in': 'header',
        }
    },
    'VALIDATOR_URL': None,
}


#
# Django RQ (Webhooks backend)
#

if TASKS_REDIS_USING_SENTINEL:
    RQ_PARAMS = {
        'SENTINELS': TASKS_REDIS_SENTINELS,
        'MASTER_NAME': TASKS_REDIS_SENTINEL_SERVICE,
        'DB': TASKS_REDIS_DATABASE,
        'PASSWORD': TASKS_REDIS_PASSWORD,
        'SOCKET_TIMEOUT': None,
        'CONNECTION_KWARGS': {
            'socket_connect_timeout': TASKS_REDIS_SENTINEL_TIMEOUT
        },
    }
else:
    RQ_PARAMS = {
        'HOST': TASKS_REDIS_HOST,
        'PORT': TASKS_REDIS_PORT,
        'DB': TASKS_REDIS_DATABASE,
        'PASSWORD': TASKS_REDIS_PASSWORD,
        'SSL': TASKS_REDIS_SSL,
        'SSL_CERT_REQS': None if TASKS_REDIS_SKIP_TLS_VERIFY else 'required',
        'DEFAULT_TIMEOUT': RQ_DEFAULT_TIMEOUT,
    }

RQ_QUEUES = {
    'high': RQ_PARAMS,
    'default': RQ_PARAMS,
    'low': RQ_PARAMS,
}


#
# Plugins
#

for plugin_name in PLUGINS:

    # Import plugin module
    try:
        plugin = importlib.import_module(plugin_name)
    except ModuleNotFoundError as e:
        if getattr(e, 'name') == plugin_name:
            raise ImproperlyConfigured(
                "Unable to import plugin {}: Module not found. Check that the plugin module has been installed within the "
                "correct Python environment.".format(plugin_name)
            )
        raise e

    # Determine plugin config and add to INSTALLED_APPS.
    try:
        plugin_config = plugin.config
        INSTALLED_APPS.append("{}.{}".format(plugin_config.__module__, plugin_config.__name__))
    except AttributeError:
        raise ImproperlyConfigured(
            "Plugin {} does not provide a 'config' variable. This should be defined in the plugin's __init__.py file "
            "and point to the PluginConfig subclass.".format(plugin_name)
        )

    # Validate user-provided configuration settings and assign defaults
    if plugin_name not in PLUGINS_CONFIG:
        PLUGINS_CONFIG[plugin_name] = {}
    plugin_config.validate(PLUGINS_CONFIG[plugin_name], VERSION)

    # Add middleware
    plugin_middleware = plugin_config.middleware
    if plugin_middleware and type(plugin_middleware) in (list, tuple):
        MIDDLEWARE.extend(plugin_middleware)

    # Create RQ queues dedicated to the plugin
    # we use the plugin name as a prefix for queue name's defined in the plugin config
    # ex: mysuperplugin.mysuperqueue1
    if type(plugin_config.queues) is not list:
        raise ImproperlyConfigured(
            "Plugin {} queues must be a list.".format(plugin_name)
        )
    RQ_QUEUES.update({
        f"{plugin_name}.{queue}": RQ_PARAMS for queue in plugin_config.queues
    })<|MERGE_RESOLUTION|>--- conflicted
+++ resolved
@@ -29,11 +29,7 @@
 # Environment setup
 #
 
-<<<<<<< HEAD
 VERSION = '3.3-beta1'
-=======
-VERSION = '3.2.8-dev'
->>>>>>> 383918d8
 
 # Hostname
 HOSTNAME = platform.node()
