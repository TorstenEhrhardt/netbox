import importlib
import logging
import os
import platform
import re
import socket
import warnings
from urllib.parse import urlsplit

from django.contrib.messages import constants as messages
from django.core.exceptions import ImproperlyConfigured, ValidationError
from django.core.validators import URLValidator


#
# Environment setup
#

<<<<<<< HEAD
VERSION = '3.0-beta2'
=======
VERSION = '2.11.12'
>>>>>>> 9cc4992f

# Hostname
HOSTNAME = platform.node()

# Set the base directory two levels up
BASE_DIR = os.path.dirname(os.path.dirname(os.path.abspath(__file__)))

# Validate Python version
if platform.python_version_tuple() < ('3', '7'):
    raise RuntimeError(
        f"NetBox requires Python 3.7 or higher (current: Python {platform.python_version()})"
    )


#
# Configuration import
#

# Import configuration parameters
try:
    from netbox import configuration
except ModuleNotFoundError as e:
    if getattr(e, 'name') == 'configuration':
        raise ImproperlyConfigured(
            "Configuration file is not present. Please define netbox/netbox/configuration.py per the documentation."
        )
    raise

# Warn on removed config parameters
if hasattr(configuration, 'CACHE_TIMEOUT'):
    warnings.warn(
        "The CACHE_TIMEOUT configuration parameter was removed in v3.0.0 and no longer has any effect."
    )
if hasattr(configuration, 'RELEASE_CHECK_TIMEOUT'):
    warnings.warn(
        "The RELEASE_CHECK_TIMEOUT configuration parameter was removed in v3.0.0 and no longer has any effect."
    )

# Enforce required configuration parameters
for parameter in ['ALLOWED_HOSTS', 'DATABASE', 'SECRET_KEY', 'REDIS']:
    if not hasattr(configuration, parameter):
        raise ImproperlyConfigured(
            "Required parameter {} is missing from configuration.py.".format(parameter)
        )

# Set required parameters
ALLOWED_HOSTS = getattr(configuration, 'ALLOWED_HOSTS')
DATABASE = getattr(configuration, 'DATABASE')
REDIS = getattr(configuration, 'REDIS')
SECRET_KEY = getattr(configuration, 'SECRET_KEY')

# Set optional parameters
ADMINS = getattr(configuration, 'ADMINS', [])
ALLOWED_URL_SCHEMES = getattr(configuration, 'ALLOWED_URL_SCHEMES', (
    'file', 'ftp', 'ftps', 'http', 'https', 'irc', 'mailto', 'sftp', 'ssh', 'tel', 'telnet', 'tftp', 'vnc', 'xmpp',
))
BANNER_BOTTOM = getattr(configuration, 'BANNER_BOTTOM', '')
BANNER_LOGIN = getattr(configuration, 'BANNER_LOGIN', '')
BANNER_TOP = getattr(configuration, 'BANNER_TOP', '')
BASE_PATH = getattr(configuration, 'BASE_PATH', '')
if BASE_PATH:
    BASE_PATH = BASE_PATH.strip('/') + '/'  # Enforce trailing slash only
CHANGELOG_RETENTION = getattr(configuration, 'CHANGELOG_RETENTION', 90)
CORS_ORIGIN_ALLOW_ALL = getattr(configuration, 'CORS_ORIGIN_ALLOW_ALL', False)
CORS_ORIGIN_REGEX_WHITELIST = getattr(configuration, 'CORS_ORIGIN_REGEX_WHITELIST', [])
CORS_ORIGIN_WHITELIST = getattr(configuration, 'CORS_ORIGIN_WHITELIST', [])
CUSTOM_VALIDATORS = getattr(configuration, 'CUSTOM_VALIDATORS', {})
DATE_FORMAT = getattr(configuration, 'DATE_FORMAT', 'N j, Y')
DATETIME_FORMAT = getattr(configuration, 'DATETIME_FORMAT', 'N j, Y g:i a')
DEBUG = getattr(configuration, 'DEBUG', False)
DEVELOPER = getattr(configuration, 'DEVELOPER', False)
DOCS_ROOT = getattr(configuration, 'DOCS_ROOT', os.path.join(os.path.dirname(BASE_DIR), 'docs'))
EMAIL = getattr(configuration, 'EMAIL', {})
ENFORCE_GLOBAL_UNIQUE = getattr(configuration, 'ENFORCE_GLOBAL_UNIQUE', False)
EXEMPT_VIEW_PERMISSIONS = getattr(configuration, 'EXEMPT_VIEW_PERMISSIONS', [])
GRAPHQL_ENABLED = getattr(configuration, 'GRAPHQL_ENABLED', True)
HTTP_PROXIES = getattr(configuration, 'HTTP_PROXIES', None)
INTERNAL_IPS = getattr(configuration, 'INTERNAL_IPS', ('127.0.0.1', '::1'))
LOGGING = getattr(configuration, 'LOGGING', {})
LOGIN_REQUIRED = getattr(configuration, 'LOGIN_REQUIRED', False)
LOGIN_TIMEOUT = getattr(configuration, 'LOGIN_TIMEOUT', None)
MAINTENANCE_MODE = getattr(configuration, 'MAINTENANCE_MODE', False)
MAPS_URL = getattr(configuration, 'MAPS_URL', 'https://maps.google.com/?q=')
MAX_PAGE_SIZE = getattr(configuration, 'MAX_PAGE_SIZE', 1000)
MEDIA_ROOT = getattr(configuration, 'MEDIA_ROOT', os.path.join(BASE_DIR, 'media')).rstrip('/')
METRICS_ENABLED = getattr(configuration, 'METRICS_ENABLED', False)
NAPALM_ARGS = getattr(configuration, 'NAPALM_ARGS', {})
NAPALM_PASSWORD = getattr(configuration, 'NAPALM_PASSWORD', '')
NAPALM_TIMEOUT = getattr(configuration, 'NAPALM_TIMEOUT', 30)
NAPALM_USERNAME = getattr(configuration, 'NAPALM_USERNAME', '')
PAGINATE_COUNT = getattr(configuration, 'PAGINATE_COUNT', 50)
LOGIN_PERSISTENCE = getattr(configuration, 'LOGIN_PERSISTENCE', False)
PLUGINS = getattr(configuration, 'PLUGINS', [])
PLUGINS_CONFIG = getattr(configuration, 'PLUGINS_CONFIG', {})
PREFER_IPV4 = getattr(configuration, 'PREFER_IPV4', False)
RACK_ELEVATION_DEFAULT_UNIT_HEIGHT = getattr(configuration, 'RACK_ELEVATION_DEFAULT_UNIT_HEIGHT', 22)
RACK_ELEVATION_DEFAULT_UNIT_WIDTH = getattr(configuration, 'RACK_ELEVATION_DEFAULT_UNIT_WIDTH', 220)
REMOTE_AUTH_AUTO_CREATE_USER = getattr(configuration, 'REMOTE_AUTH_AUTO_CREATE_USER', False)
REMOTE_AUTH_BACKEND = getattr(configuration, 'REMOTE_AUTH_BACKEND', 'netbox.authentication.RemoteUserBackend')
REMOTE_AUTH_DEFAULT_GROUPS = getattr(configuration, 'REMOTE_AUTH_DEFAULT_GROUPS', [])
REMOTE_AUTH_DEFAULT_PERMISSIONS = getattr(configuration, 'REMOTE_AUTH_DEFAULT_PERMISSIONS', {})
REMOTE_AUTH_ENABLED = getattr(configuration, 'REMOTE_AUTH_ENABLED', False)
REMOTE_AUTH_HEADER = getattr(configuration, 'REMOTE_AUTH_HEADER', 'HTTP_REMOTE_USER')
RELEASE_CHECK_URL = getattr(configuration, 'RELEASE_CHECK_URL', None)
REPORTS_ROOT = getattr(configuration, 'REPORTS_ROOT', os.path.join(BASE_DIR, 'reports')).rstrip('/')
RQ_DEFAULT_TIMEOUT = getattr(configuration, 'RQ_DEFAULT_TIMEOUT', 300)
SCRIPTS_ROOT = getattr(configuration, 'SCRIPTS_ROOT', os.path.join(BASE_DIR, 'scripts')).rstrip('/')
SESSION_FILE_PATH = getattr(configuration, 'SESSION_FILE_PATH', None)
SESSION_COOKIE_NAME = getattr(configuration, 'SESSION_COOKIE_NAME', 'sessionid')
SHORT_DATE_FORMAT = getattr(configuration, 'SHORT_DATE_FORMAT', 'Y-m-d')
SHORT_DATETIME_FORMAT = getattr(configuration, 'SHORT_DATETIME_FORMAT', 'Y-m-d H:i')
SHORT_TIME_FORMAT = getattr(configuration, 'SHORT_TIME_FORMAT', 'H:i:s')
STORAGE_BACKEND = getattr(configuration, 'STORAGE_BACKEND', None)
STORAGE_CONFIG = getattr(configuration, 'STORAGE_CONFIG', {})
TIME_FORMAT = getattr(configuration, 'TIME_FORMAT', 'g:i a')
TIME_ZONE = getattr(configuration, 'TIME_ZONE', 'UTC')

# Validate update repo URL and timeout
if RELEASE_CHECK_URL:
    validator = URLValidator(
        message=(
            "RELEASE_CHECK_URL must be a valid API URL. Example: "
            "https://api.github.com/repos/netbox-community/netbox"
        )
    )
    try:
        validator(RELEASE_CHECK_URL)
    except ValidationError as err:
        raise ImproperlyConfigured(str(err))


#
# Database
#

# Only PostgreSQL is supported
if METRICS_ENABLED:
    DATABASE.update({
        'ENGINE': 'django_prometheus.db.backends.postgresql'
    })
else:
    DATABASE.update({
        'ENGINE': 'django.db.backends.postgresql'
    })

DATABASES = {
    'default': DATABASE,
}


#
# Media storage
#

if STORAGE_BACKEND is not None:
    DEFAULT_FILE_STORAGE = STORAGE_BACKEND

    # django-storages
    if STORAGE_BACKEND.startswith('storages.'):

        try:
            import storages.utils
        except ModuleNotFoundError as e:
            if getattr(e, 'name') == 'storages':
                raise ImproperlyConfigured(
                    f"STORAGE_BACKEND is set to {STORAGE_BACKEND} but django-storages is not present. It can be "
                    f"installed by running 'pip install django-storages'."
                )
            raise e

        # Monkey-patch django-storages to fetch settings from STORAGE_CONFIG
        def _setting(name, default=None):
            if name in STORAGE_CONFIG:
                return STORAGE_CONFIG[name]
            return globals().get(name, default)
        storages.utils.setting = _setting

if STORAGE_CONFIG and STORAGE_BACKEND is None:
    warnings.warn(
        "STORAGE_CONFIG has been set in configuration.py but STORAGE_BACKEND is not defined. STORAGE_CONFIG will be "
        "ignored."
    )


#
# Redis
#

# Background task queuing
if 'tasks' not in REDIS:
    raise ImproperlyConfigured(
        "REDIS section in configuration.py is missing the 'tasks' subsection."
    )
TASKS_REDIS = REDIS['tasks']
TASKS_REDIS_HOST = TASKS_REDIS.get('HOST', 'localhost')
TASKS_REDIS_PORT = TASKS_REDIS.get('PORT', 6379)
TASKS_REDIS_SENTINELS = TASKS_REDIS.get('SENTINELS', [])
TASKS_REDIS_USING_SENTINEL = all([
    isinstance(TASKS_REDIS_SENTINELS, (list, tuple)),
    len(TASKS_REDIS_SENTINELS) > 0
])
TASKS_REDIS_SENTINEL_SERVICE = TASKS_REDIS.get('SENTINEL_SERVICE', 'default')
TASKS_REDIS_SENTINEL_TIMEOUT = TASKS_REDIS.get('SENTINEL_TIMEOUT', 10)
TASKS_REDIS_PASSWORD = TASKS_REDIS.get('PASSWORD', '')
TASKS_REDIS_DATABASE = TASKS_REDIS.get('DATABASE', 0)
TASKS_REDIS_SSL = TASKS_REDIS.get('SSL', False)
TASKS_REDIS_SKIP_TLS_VERIFY = TASKS_REDIS.get('INSECURE_SKIP_TLS_VERIFY', False)

# Caching
if 'caching' not in REDIS:
    raise ImproperlyConfigured(
        "REDIS section in configuration.py is missing caching subsection."
    )
CACHING_REDIS_HOST = REDIS['caching'].get('HOST', 'localhost')
CACHING_REDIS_PORT = REDIS['caching'].get('PORT', 6379)
CACHING_REDIS_DATABASE = REDIS['caching'].get('DATABASE', 0)
CACHING_REDIS_PASSWORD = REDIS['caching'].get('PASSWORD', '')
CACHING_REDIS_SENTINELS = REDIS['caching'].get('SENTINELS', [])
CACHING_REDIS_SENTINEL_SERVICE = REDIS['caching'].get('SENTINEL_SERVICE', 'default')
CACHING_REDIS_PROTO = 'rediss' if REDIS['caching'].get('SSL', False) else 'redis'
CACHING_REDIS_SKIP_TLS_VERIFY = REDIS['caching'].get('INSECURE_SKIP_TLS_VERIFY', False)

CACHES = {
    'default': {
        'BACKEND': 'django_redis.cache.RedisCache',
        'LOCATION': f'{CACHING_REDIS_PROTO}://{CACHING_REDIS_HOST}:{CACHING_REDIS_PORT}/{CACHING_REDIS_DATABASE}',
        'OPTIONS': {
            'CLIENT_CLASS': 'django_redis.client.DefaultClient',
            'PASSWORD': CACHING_REDIS_PASSWORD,
        }
    }
}
if CACHING_REDIS_SENTINELS:
    CACHES['default']['LOCATION'] = f'{CACHING_REDIS_PROTO}://{CACHING_REDIS_SENTINEL_SERVICE}/{CACHING_REDIS_DATABASE}'
    CACHES['default']['OPTIONS']['CLIENT_CLASS'] = 'django_redis.client.SentinelClient'
    CACHES['default']['OPTIONS']['SENTINELS'] = CACHING_REDIS_SENTINELS
if CACHING_REDIS_SKIP_TLS_VERIFY:
    CACHES['default']['OPTIONS']['CONNECTION_POOL_KWARGS']['ssl_cert_reqs'] = False


#
# Sessions
#

if LOGIN_TIMEOUT is not None:
    # Django default is 1209600 seconds (14 days)
    SESSION_COOKIE_AGE = LOGIN_TIMEOUT
SESSION_SAVE_EVERY_REQUEST = bool(LOGIN_PERSISTENCE)
if SESSION_FILE_PATH is not None:
    SESSION_ENGINE = 'django.contrib.sessions.backends.file'


#
# Email
#

EMAIL_HOST = EMAIL.get('SERVER')
EMAIL_HOST_USER = EMAIL.get('USERNAME')
EMAIL_HOST_PASSWORD = EMAIL.get('PASSWORD')
EMAIL_PORT = EMAIL.get('PORT', 25)
EMAIL_SSL_CERTFILE = EMAIL.get('SSL_CERTFILE')
EMAIL_SSL_KEYFILE = EMAIL.get('SSL_KEYFILE')
EMAIL_SUBJECT_PREFIX = '[NetBox] '
EMAIL_USE_SSL = EMAIL.get('USE_SSL', False)
EMAIL_USE_TLS = EMAIL.get('USE_TLS', False)
EMAIL_TIMEOUT = EMAIL.get('TIMEOUT', 10)
SERVER_EMAIL = EMAIL.get('FROM_EMAIL')


#
# Django
#

INSTALLED_APPS = [
    'django.contrib.admin',
    'django.contrib.auth',
    'django.contrib.contenttypes',
    'django.contrib.sessions',
    'django.contrib.messages',
    'django.contrib.staticfiles',
    'django.contrib.humanize',
    'corsheaders',
    'debug_toolbar',
    'graphiql_debug_toolbar',
    'django_filters',
    'django_tables2',
    'django_prometheus',
    'graphene_django',
    'mptt',
    'rest_framework',
    'taggit',
    'timezone_field',
    'circuits',
    'dcim',
    'ipam',
    'extras',
    'tenancy',
    'users',
    'utilities',
    'virtualization',
    'django_rq',  # Must come after extras to allow overriding management commands
    'drf_yasg',
]

# Middleware
MIDDLEWARE = [
    'graphiql_debug_toolbar.middleware.DebugToolbarMiddleware',
    'django_prometheus.middleware.PrometheusBeforeMiddleware',
    'corsheaders.middleware.CorsMiddleware',
    'django.contrib.sessions.middleware.SessionMiddleware',
    'django.middleware.common.CommonMiddleware',
    'django.middleware.csrf.CsrfViewMiddleware',
    'django.contrib.auth.middleware.AuthenticationMiddleware',
    'django.contrib.messages.middleware.MessageMiddleware',
    'django.middleware.clickjacking.XFrameOptionsMiddleware',
    'django.middleware.security.SecurityMiddleware',
    'netbox.middleware.ExceptionHandlingMiddleware',
    'netbox.middleware.RemoteUserMiddleware',
    'netbox.middleware.LoginRequiredMiddleware',
    'netbox.middleware.APIVersionMiddleware',
    'netbox.middleware.ObjectChangeMiddleware',
    'django_prometheus.middleware.PrometheusAfterMiddleware',
]

ROOT_URLCONF = 'netbox.urls'

TEMPLATES_DIR = BASE_DIR + '/templates'
TEMPLATES = [
    {
        'BACKEND': 'django.template.backends.django.DjangoTemplates',
        'DIRS': [TEMPLATES_DIR],
        'APP_DIRS': True,
        'OPTIONS': {
            'context_processors': [
                'django.template.context_processors.debug',
                'django.template.context_processors.request',
                'django.template.context_processors.media',
                'django.contrib.auth.context_processors.auth',
                'django.contrib.messages.context_processors.messages',
                'netbox.context_processors.settings_and_registry',
            ],
        },
    },
]

# Set up authentication backends
AUTHENTICATION_BACKENDS = [
    REMOTE_AUTH_BACKEND,
    'netbox.authentication.ObjectPermissionBackend',
]

# Internationalization
LANGUAGE_CODE = 'en-us'
USE_I18N = True
USE_TZ = True

# WSGI
WSGI_APPLICATION = 'netbox.wsgi.application'
SECURE_PROXY_SSL_HEADER = ('HTTP_X_FORWARDED_PROTO', 'https')
USE_X_FORWARDED_HOST = True
X_FRAME_OPTIONS = 'SAMEORIGIN'

# Static files (CSS, JavaScript, Images)
STATIC_ROOT = BASE_DIR + '/static'
STATIC_URL = f'/{BASE_PATH}static/'
STATICFILES_DIRS = (
    os.path.join(BASE_DIR, 'project-static', 'dist'),
    os.path.join(BASE_DIR, 'project-static', 'img'),
    ('docs', os.path.join(BASE_DIR, 'project-static', 'docs')),  # Prefix with /docs
)

# Media
MEDIA_URL = '/{}media/'.format(BASE_PATH)

# Disable default limit of 1000 fields per request. Needed for bulk deletion of objects. (Added in Django 1.10.)
DATA_UPLOAD_MAX_NUMBER_FIELDS = None

# Messages
MESSAGE_TAGS = {
    messages.ERROR: 'danger',
}

# Authentication URLs
LOGIN_URL = '/{}login/'.format(BASE_PATH)

CSRF_TRUSTED_ORIGINS = ALLOWED_HOSTS

DEFAULT_AUTO_FIELD = 'django.db.models.AutoField'

# Exclude potentially sensitive models from wildcard view exemption. These may still be exempted
# by specifying the model individually in the EXEMPT_VIEW_PERMISSIONS configuration parameter.
EXEMPT_EXCLUDE_MODELS = (
    ('auth', 'group'),
    ('auth', 'user'),
    ('users', 'objectpermission'),
)


#
# Django Prometheus
#

PROMETHEUS_EXPORT_MIGRATIONS = False


#
# Django filters
#

FILTERS_NULL_CHOICE_LABEL = 'None'
FILTERS_NULL_CHOICE_VALUE = 'null'


#
# Django REST framework (API)
#

REST_FRAMEWORK_VERSION = VERSION.rsplit('.', 1)[0]  # Use major.minor as API version
REST_FRAMEWORK = {
    'ALLOWED_VERSIONS': [REST_FRAMEWORK_VERSION],
    'COERCE_DECIMAL_TO_STRING': False,
    'DEFAULT_AUTHENTICATION_CLASSES': (
        'rest_framework.authentication.SessionAuthentication',
        'netbox.api.authentication.TokenAuthentication',
    ),
    'DEFAULT_FILTER_BACKENDS': (
        'django_filters.rest_framework.DjangoFilterBackend',
    ),
    'DEFAULT_METADATA_CLASS': 'netbox.api.metadata.BulkOperationMetadata',
    'DEFAULT_PAGINATION_CLASS': 'netbox.api.pagination.OptionalLimitOffsetPagination',
    'DEFAULT_PERMISSION_CLASSES': (
        'netbox.api.authentication.TokenPermissions',
    ),
    'DEFAULT_RENDERER_CLASSES': (
        'rest_framework.renderers.JSONRenderer',
        'netbox.api.renderers.FormlessBrowsableAPIRenderer',
    ),
    'DEFAULT_VERSION': REST_FRAMEWORK_VERSION,
    'DEFAULT_VERSIONING_CLASS': 'rest_framework.versioning.AcceptHeaderVersioning',
    'PAGE_SIZE': PAGINATE_COUNT,
    'SCHEMA_COERCE_METHOD_NAMES': {
        # Default mappings
        'retrieve': 'read',
        'destroy': 'delete',
        # Custom operations
        'bulk_destroy': 'bulk_delete',
    },
    'VIEW_NAME_FUNCTION': 'utilities.api.get_view_name',
}


#
# Graphene
#

GRAPHENE = {
    # Avoids naming collision on models with 'type' field; see
    # https://github.com/graphql-python/graphene-django/issues/185
    'DJANGO_CHOICE_FIELD_ENUM_V3_NAMING': True,
}


#
# drf_yasg (OpenAPI/Swagger)
#

SWAGGER_SETTINGS = {
    'DEFAULT_AUTO_SCHEMA_CLASS': 'utilities.custom_inspectors.NetBoxSwaggerAutoSchema',
    'DEFAULT_FIELD_INSPECTORS': [
        'utilities.custom_inspectors.CustomFieldsDataFieldInspector',
        'utilities.custom_inspectors.JSONFieldInspector',
        'utilities.custom_inspectors.NullableBooleanFieldInspector',
        'utilities.custom_inspectors.ChoiceFieldInspector',
        'utilities.custom_inspectors.SerializedPKRelatedFieldInspector',
        'drf_yasg.inspectors.CamelCaseJSONFilter',
        'drf_yasg.inspectors.ReferencingSerializerInspector',
        'drf_yasg.inspectors.RelatedFieldInspector',
        'drf_yasg.inspectors.ChoiceFieldInspector',
        'drf_yasg.inspectors.FileFieldInspector',
        'drf_yasg.inspectors.DictFieldInspector',
        'drf_yasg.inspectors.SerializerMethodFieldInspector',
        'drf_yasg.inspectors.SimpleFieldInspector',
        'drf_yasg.inspectors.StringDefaultFieldInspector',
    ],
    'DEFAULT_FILTER_INSPECTORS': [
        'drf_yasg.inspectors.CoreAPICompatInspector',
    ],
    'DEFAULT_INFO': 'netbox.urls.openapi_info',
    'DEFAULT_MODEL_DEPTH': 1,
    'DEFAULT_PAGINATOR_INSPECTORS': [
        'utilities.custom_inspectors.NullablePaginatorInspector',
        'drf_yasg.inspectors.DjangoRestResponsePagination',
        'drf_yasg.inspectors.CoreAPICompatInspector',
    ],
    'SECURITY_DEFINITIONS': {
        'Bearer': {
            'type': 'apiKey',
            'name': 'Authorization',
            'in': 'header',
        }
    },
    'VALIDATOR_URL': None,
}


#
# Django RQ (Webhooks backend)
#

if TASKS_REDIS_USING_SENTINEL:
    RQ_PARAMS = {
        'SENTINELS': TASKS_REDIS_SENTINELS,
        'MASTER_NAME': TASKS_REDIS_SENTINEL_SERVICE,
        'DB': TASKS_REDIS_DATABASE,
        'PASSWORD': TASKS_REDIS_PASSWORD,
        'SOCKET_TIMEOUT': None,
        'CONNECTION_KWARGS': {
            'socket_connect_timeout': TASKS_REDIS_SENTINEL_TIMEOUT
        },
    }
else:
    RQ_PARAMS = {
        'HOST': TASKS_REDIS_HOST,
        'PORT': TASKS_REDIS_PORT,
        'DB': TASKS_REDIS_DATABASE,
        'PASSWORD': TASKS_REDIS_PASSWORD,
        'SSL': TASKS_REDIS_SSL,
        'SSL_CERT_REQS': None if TASKS_REDIS_SKIP_TLS_VERIFY else 'required',
        'DEFAULT_TIMEOUT': RQ_DEFAULT_TIMEOUT,
    }

RQ_QUEUES = {
    'high': RQ_PARAMS,
    'default': RQ_PARAMS,
    'low': RQ_PARAMS,
}


#
# NetBox internal settings
#

# Pagination
PER_PAGE_DEFAULTS = [
    25, 50, 100, 250, 500, 1000
]
if PAGINATE_COUNT not in PER_PAGE_DEFAULTS:
    PER_PAGE_DEFAULTS.append(PAGINATE_COUNT)
    PER_PAGE_DEFAULTS = sorted(PER_PAGE_DEFAULTS)


#
# Plugins
#

for plugin_name in PLUGINS:

    # Import plugin module
    try:
        plugin = importlib.import_module(plugin_name)
    except ModuleNotFoundError as e:
        if getattr(e, 'name') == plugin_name:
            raise ImproperlyConfigured(
                "Unable to import plugin {}: Module not found. Check that the plugin module has been installed within the "
                "correct Python environment.".format(plugin_name)
            )
        raise e

    # Determine plugin config and add to INSTALLED_APPS.
    try:
        plugin_config = plugin.config
        INSTALLED_APPS.append("{}.{}".format(plugin_config.__module__, plugin_config.__name__))
    except AttributeError:
        raise ImproperlyConfigured(
            "Plugin {} does not provide a 'config' variable. This should be defined in the plugin's __init__.py file "
            "and point to the PluginConfig subclass.".format(plugin_name)
        )

    # Validate user-provided configuration settings and assign defaults
    if plugin_name not in PLUGINS_CONFIG:
        PLUGINS_CONFIG[plugin_name] = {}
    plugin_config.validate(PLUGINS_CONFIG[plugin_name], VERSION)

    # Add middleware
    plugin_middleware = plugin_config.middleware
    if plugin_middleware and type(plugin_middleware) in (list, tuple):
        MIDDLEWARE.extend(plugin_middleware)

    # Create RQ queues dedicated to the plugin
    # we use the plugin name as a prefix for queue name's defined in the plugin config
    # ex: mysuperplugin.mysuperqueue1
    if type(plugin_config.queues) is not list:
        raise ImproperlyConfigured(
            "Plugin {} queues must be a list.".format(plugin_name)
        )
    RQ_QUEUES.update({
        f"{plugin_name}.{queue}": RQ_PARAMS for queue in plugin_config.queues
    })<|MERGE_RESOLUTION|>--- conflicted
+++ resolved
@@ -16,11 +16,7 @@
 # Environment setup
 #
 
-<<<<<<< HEAD
-VERSION = '3.0-beta2'
-=======
-VERSION = '2.11.12'
->>>>>>> 9cc4992f
+VERSION = '3.0.0-dev'
 
 # Hostname
 HOSTNAME = platform.node()
