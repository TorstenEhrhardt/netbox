--- conflicted
+++ resolved
@@ -28,7 +28,6 @@
     ('ffffff', 'White'),
 )
 
-<<<<<<< HEAD
 
 #
 # Filter lookup expressions
@@ -70,15 +69,16 @@
     gte='greater than or equal',
     n='negated'
 )
-=======
+
+
 # Keys for PostgreSQL advisory locks. These are arbitrary bigints used by
 # the advisory_lock contextmanager. When a lock is acquired,
 # one of these keys will be used to identify said lock.
 #
 # When adding a new key, pick something arbitrary and unique so
 # that it is easily searchable in query logs.
+
 ADVISORY_LOCK_KEYS = {
     'available-prefixes': 100100,
     'available-ips': 100200,
-}
->>>>>>> 1a8eea5a
+}