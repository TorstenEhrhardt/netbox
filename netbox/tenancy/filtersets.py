--- conflicted
+++ resolved
@@ -46,7 +46,7 @@
 
     class Meta:
         model = ContactRole
-        fields = ['id', 'name', 'slug']
+        fields = ['id', 'name', 'slug', 'description']
 
 
 class ContactFilterSet(PrimaryModelFilterSet):
@@ -70,13 +70,8 @@
     tag = TagFilter()
 
     class Meta:
-<<<<<<< HEAD
         model = Contact
         fields = ['id', 'name', 'title', 'phone', 'email', 'address']
-=======
-        model = Tenant
-        fields = ['id', 'name', 'slug', 'description']
->>>>>>> 8cd24b1a
 
     def search(self, queryset, name, value):
         if not value.strip():
@@ -148,19 +143,7 @@
         fields = ['id', 'name', 'slug', 'description']
 
 
-<<<<<<< HEAD
 class TenantFilterSet(PrimaryModelFilterSet, ContactModelFilterSet):
-=======
-class ContactRoleFilterSet(OrganizationalModelFilterSet):
-    tag = TagFilter()
-
-    class Meta:
-        model = ContactRole
-        fields = ['id', 'name', 'slug', 'description']
-
-
-class ContactFilterSet(PrimaryModelFilterSet):
->>>>>>> 8cd24b1a
     q = django_filters.CharFilter(
         method='search',
         label='Search',
